/*
 * Copyright (C) 2018 Open Source Robotics Foundation
 *
 * Licensed under the Apache License, Version 2.0 (the "License");
 * you may not use this file except in compliance with the License.
 * You may obtain a copy of the License at
 *
 *     http://www.apache.org/licenses/LICENSE-2.0
 *
 * Unless required by applicable law or agreed to in writing, software
 * distributed under the License is distributed on an "AS IS" BASIS,
 * WITHOUT WARRANTIES OR CONDITIONS OF ANY KIND, either express or implied.
 * See the License for the specific language governing permissions and
 * limitations under the License.
 *
*/
#include "PeerInfo.hh"

#include "gz/common/Uuid.hh"
#include "gz/transport/NetUtils.hh"

using namespace gz;
using namespace sim;

/////////////////////////////////////////////////
PeerInfo::PeerInfo(const NetworkRole &_role):
<<<<<<< HEAD
  id(gz::common::Uuid().String()),
  hostname(gz::transport::hostname()),
=======
  id(common::Uuid().String()),
  hostname(transport::hostname()),
>>>>>>> 216d5a51
  role(_role)
{
}

/////////////////////////////////////////////////
std::string PeerInfo::Namespace() const
{
  std::string ns = "";
  if (this->role == NetworkRole::SimulationSecondary)
  {
    ns = "/" + this->id.substr(0, 8);
  }
  return ns;
}

/////////////////////////////////////////////////
<<<<<<< HEAD
gz::sim::private_msgs::PeerInfo gz::sim::toProto(
    const PeerInfo &_info)
{
  gz::sim::private_msgs::PeerInfo proto;
=======
private_msgs::PeerInfo gazebo::toProto(
    const PeerInfo &_info)
{
  private_msgs::PeerInfo proto;
>>>>>>> 216d5a51
  proto.set_id(_info.id);
  proto.set_hostname(_info.hostname);

  switch (_info.role)
  {
    case NetworkRole::ReadOnly:
<<<<<<< HEAD
      proto.set_role(gz::sim::private_msgs::PeerInfo::READ_ONLY);
      break;
    case NetworkRole::SimulationPrimary:
      proto.set_role(
          gz::sim::private_msgs::PeerInfo::SIMULATION_PRIMARY);
      break;
    case NetworkRole::SimulationSecondary:
      proto.set_role(
          gz::sim::private_msgs::PeerInfo::SIMULATION_SECONDARY);
      break;
    case NetworkRole::None:
    default:
      proto.set_role(gz::sim::private_msgs::PeerInfo::NONE);
=======
      proto.set_role(private_msgs::PeerInfo::READ_ONLY);
      break;
    case NetworkRole::SimulationPrimary:
      proto.set_role(
          private_msgs::PeerInfo::SIMULATION_PRIMARY);
      break;
    case NetworkRole::SimulationSecondary:
      proto.set_role(
          private_msgs::PeerInfo::SIMULATION_SECONDARY);
      break;
    case NetworkRole::None:
    default:
      proto.set_role(private_msgs::PeerInfo::NONE);
>>>>>>> 216d5a51
  }
  return proto;
}

/////////////////////////////////////////////////
<<<<<<< HEAD
PeerInfo gz::sim::fromProto(
    const gz::sim::private_msgs::PeerInfo& _proto)
=======
PeerInfo gazebo::fromProto(
    const private_msgs::PeerInfo& _proto)
>>>>>>> 216d5a51
{
  PeerInfo info;
  info.id = _proto.id();
  info.hostname = _proto.hostname();

  switch (_proto.role())
  {
<<<<<<< HEAD
    case gz::sim::private_msgs::PeerInfo::READ_ONLY:
      info.role = NetworkRole::ReadOnly;
      break;
    case gz::sim::private_msgs::PeerInfo::SIMULATION_PRIMARY:
      info.role = NetworkRole::SimulationPrimary;
      break;
    case gz::sim::private_msgs::PeerInfo::SIMULATION_SECONDARY:
      info.role = NetworkRole::SimulationSecondary;
      break;
    case gz::sim::private_msgs::PeerInfo::NONE:
=======
    case private_msgs::PeerInfo::READ_ONLY:
      info.role = NetworkRole::ReadOnly;
      break;
    case private_msgs::PeerInfo::SIMULATION_PRIMARY:
      info.role = NetworkRole::SimulationPrimary;
      break;
    case private_msgs::PeerInfo::SIMULATION_SECONDARY:
      info.role = NetworkRole::SimulationSecondary;
      break;
    case private_msgs::PeerInfo::NONE:
>>>>>>> 216d5a51
    default:
      info.role = NetworkRole::None;
      break;
  }
  return info;
}<|MERGE_RESOLUTION|>--- conflicted
+++ resolved
@@ -24,13 +24,8 @@
 
 /////////////////////////////////////////////////
 PeerInfo::PeerInfo(const NetworkRole &_role):
-<<<<<<< HEAD
-  id(gz::common::Uuid().String()),
-  hostname(gz::transport::hostname()),
-=======
   id(common::Uuid().String()),
   hostname(transport::hostname()),
->>>>>>> 216d5a51
   role(_role)
 {
 }
@@ -47,38 +42,16 @@
 }
 
 /////////////////////////////////////////////////
-<<<<<<< HEAD
-gz::sim::private_msgs::PeerInfo gz::sim::toProto(
-    const PeerInfo &_info)
-{
-  gz::sim::private_msgs::PeerInfo proto;
-=======
-private_msgs::PeerInfo gazebo::toProto(
+private_msgs::PeerInfo sim::toProto(
     const PeerInfo &_info)
 {
   private_msgs::PeerInfo proto;
->>>>>>> 216d5a51
   proto.set_id(_info.id);
   proto.set_hostname(_info.hostname);
 
   switch (_info.role)
   {
     case NetworkRole::ReadOnly:
-<<<<<<< HEAD
-      proto.set_role(gz::sim::private_msgs::PeerInfo::READ_ONLY);
-      break;
-    case NetworkRole::SimulationPrimary:
-      proto.set_role(
-          gz::sim::private_msgs::PeerInfo::SIMULATION_PRIMARY);
-      break;
-    case NetworkRole::SimulationSecondary:
-      proto.set_role(
-          gz::sim::private_msgs::PeerInfo::SIMULATION_SECONDARY);
-      break;
-    case NetworkRole::None:
-    default:
-      proto.set_role(gz::sim::private_msgs::PeerInfo::NONE);
-=======
       proto.set_role(private_msgs::PeerInfo::READ_ONLY);
       break;
     case NetworkRole::SimulationPrimary:
@@ -92,19 +65,13 @@
     case NetworkRole::None:
     default:
       proto.set_role(private_msgs::PeerInfo::NONE);
->>>>>>> 216d5a51
   }
   return proto;
 }
 
 /////////////////////////////////////////////////
-<<<<<<< HEAD
-PeerInfo gz::sim::fromProto(
-    const gz::sim::private_msgs::PeerInfo& _proto)
-=======
-PeerInfo gazebo::fromProto(
+PeerInfo sim::fromProto(
     const private_msgs::PeerInfo& _proto)
->>>>>>> 216d5a51
 {
   PeerInfo info;
   info.id = _proto.id();
@@ -112,18 +79,6 @@
 
   switch (_proto.role())
   {
-<<<<<<< HEAD
-    case gz::sim::private_msgs::PeerInfo::READ_ONLY:
-      info.role = NetworkRole::ReadOnly;
-      break;
-    case gz::sim::private_msgs::PeerInfo::SIMULATION_PRIMARY:
-      info.role = NetworkRole::SimulationPrimary;
-      break;
-    case gz::sim::private_msgs::PeerInfo::SIMULATION_SECONDARY:
-      info.role = NetworkRole::SimulationSecondary;
-      break;
-    case gz::sim::private_msgs::PeerInfo::NONE:
-=======
     case private_msgs::PeerInfo::READ_ONLY:
       info.role = NetworkRole::ReadOnly;
       break;
@@ -134,7 +89,6 @@
       info.role = NetworkRole::SimulationSecondary;
       break;
     case private_msgs::PeerInfo::NONE:
->>>>>>> 216d5a51
     default:
       info.role = NetworkRole::None;
       break;
