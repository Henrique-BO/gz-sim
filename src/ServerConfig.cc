/*
 * Copyright (C) 2018 Open Source Robotics Foundation
 *
 * Licensed under the Apache License, Version 2.0 (the "License");
 * you may not use this file except in compliance with the License.
 * You may obtain a copy of the License at
 *
 *     http://www.apache.org/licenses/LICENSE-2.0
 *
 * Unless required by applicable law or agreed to in writing, software
 * distributed under the License is distributed on an "AS IS" BASIS,
 * WITHOUT WARRANTIES OR CONDITIONS OF ANY KIND, either express or implied.
 * See the License for the specific language governing permissions and
 * limitations under the License.
 *
*/
#include "gz/sim/ServerConfig.hh"

#include <tinyxml2.h>

#include <gz/common/Console.hh>
#include <gz/common/Filesystem.hh>
#include <gz/common/Util.hh>
#include <gz/fuel_tools/FuelClient.hh>
#include <gz/fuel_tools/Result.hh>
#include <gz/math/Rand.hh>

#include "gz/sim/Util.hh"

using namespace gz;
using namespace gz::sim;

/// \brief Private data for PluginInfoConfig.
class ignition::gazebo::ServerConfig::PluginInfoPrivate
{
  /// \brief Default constructor.
  public: PluginInfoPrivate() = default;

  /// \brief Copy constructor
  /// \param[in] _info Plugin to copy.
  public: explicit PluginInfoPrivate(
              const std::unique_ptr<ServerConfig::PluginInfoPrivate> &_info)
          : entityName(_info->entityName),
            entityType(_info->entityType),
            plugin(_info->plugin),
            filename(_info->filename),
            name(_info->name)
  {
    this->sdf = plugin.Element();
  }

  /// \brief Constructor based on values.
  /// \param[in] _entityName Name of the entity which should receive
  /// this plugin. The name is used in conjuction with _entityType to
  /// uniquely identify an entity.
  /// \param[in] _entityType Entity type which should receive  this
  /// plugin. The type is used in conjuction with _entityName to
  /// uniquely identify an entity.
  /// \param[in] _plugin SDF Plugin associated with this plugin.
  // cppcheck-suppress passedByValue
  public: PluginInfoPrivate(std::string _entityName,
  // cppcheck-suppress passedByValue
                            std::string _entityType,
  // cppcheck-suppress passedByValue
                            sdf::Plugin _plugin)
          : entityName(std::move(_entityName)),
            entityType(std::move(_entityType)),
            plugin(std::move(_plugin)),
            filename(plugin.Filename()),
            name(plugin.Name()),
            sdf(plugin.Element())
  {
  }

  /// \brief The name of the entity.
  public: std::string entityName = "";

  /// \brief The type of entity.
  public: std::string entityType = "";

  /// \brief SDF plugin information.
  public: sdf::Plugin plugin;

  /// \brief _filename The plugin library.
  // Remove this in Garden, and rely solely on the plugin variable.
  // Requires: https://github.com/gazebosim/sdformat/pull/1055
  public: std::string filename = "";

  /// \brief Name of the plugin implementation.
  public: std::string name = "";

  /// \brief XML elements associated with this plugin
  public: sdf::ElementPtr sdf = nullptr;
};

//////////////////////////////////////////////////
ServerConfig::PluginInfo::PluginInfo()
: dataPtr(std::make_unique<ServerConfig::PluginInfoPrivate>())
{
}

//////////////////////////////////////////////////
ServerConfig::PluginInfo::~PluginInfo() = default;

//////////////////////////////////////////////////
ServerConfig::PluginInfo::PluginInfo(const std::string &_entityName,
                       const std::string &_entityType,
                       const std::string &_filename,
                       const std::string &_name,
                       const sdf::ElementPtr &_sdf)
  : dataPtr(std::make_unique<ServerConfig::PluginInfoPrivate>())
{
  if (_sdf)
  {
    this->dataPtr->sdf = _sdf->Clone();
    this->dataPtr->plugin.Load(this->dataPtr->sdf);
  }
  this->dataPtr->plugin.SetName(_name);
  this->dataPtr->plugin.SetFilename(_filename);
  this->dataPtr->filename = _filename;
  this->dataPtr->name = _name;
  this->dataPtr->entityName = _entityName;
  this->dataPtr->entityType = _entityType;
}

//////////////////////////////////////////////////
ServerConfig::PluginInfo::PluginInfo(const std::string &_entityName,
                       const std::string &_entityType,
                       const sdf::Plugin &_plugin)
  : dataPtr(std::make_unique<ServerConfig::PluginInfoPrivate>(_entityName,
        _entityType, _plugin))
{
}

//////////////////////////////////////////////////
ServerConfig::PluginInfo::PluginInfo(const ServerConfig::PluginInfo &_info)
  : dataPtr(new ServerConfig::PluginInfoPrivate(_info.dataPtr))
{
}

//////////////////////////////////////////////////
ServerConfig::PluginInfo &ServerConfig::PluginInfo::operator=(
    const ServerConfig::PluginInfo &_info)
{
  this->dataPtr = std::make_unique<ServerConfig::PluginInfoPrivate>(
      _info.dataPtr);
  return *this;
}

//////////////////////////////////////////////////
const std::string &ServerConfig::PluginInfo::EntityName() const
{
  return this->dataPtr->entityName;
}

//////////////////////////////////////////////////
void ServerConfig::PluginInfo::SetEntityName(const std::string &_entityName)
{
  this->dataPtr->entityName = _entityName;
}

//////////////////////////////////////////////////
const std::string &ServerConfig::PluginInfo::EntityType() const
{
  return this->dataPtr->entityType;
}

//////////////////////////////////////////////////
void ServerConfig::PluginInfo::SetEntityType(const std::string &_entityType)
{
  this->dataPtr->entityType = _entityType;
}

//////////////////////////////////////////////////
const std::string &ServerConfig::PluginInfo::Filename() const
{
  return this->dataPtr->filename;
}

//////////////////////////////////////////////////
void ServerConfig::PluginInfo::SetFilename(const std::string &_filename)
{
  this->dataPtr->plugin.SetFilename(_filename);
  this->dataPtr->filename = _filename;
}

//////////////////////////////////////////////////
const std::string &ServerConfig::PluginInfo::Name() const
{
  return this->dataPtr->name;
}

//////////////////////////////////////////////////
void ServerConfig::PluginInfo::SetName(const std::string &_name)
{
  this->dataPtr->plugin.SetName(_name);
  this->dataPtr->name = _name;
}

//////////////////////////////////////////////////
const sdf::ElementPtr &ServerConfig::PluginInfo::Sdf() const
{
  return this->dataPtr->sdf;
}

//////////////////////////////////////////////////
void ServerConfig::PluginInfo::SetSdf(const sdf::ElementPtr &_sdf)
{
  if (_sdf)
  {
    this->dataPtr->sdf = _sdf->Clone();
    this->dataPtr->plugin.Load(_sdf);
  }
  else
    this->dataPtr->sdf = nullptr;
}

//////////////////////////////////////////////////
const sdf::Plugin &ServerConfig::PluginInfo::Plugin() const
{
  return this->dataPtr->plugin;
}

//////////////////////////////////////////////////
sdf::Plugin &ServerConfig::PluginInfo::Plugin()
{
  return this->dataPtr->plugin;
}

//////////////////////////////////////////////////
void ServerConfig::PluginInfo::SetPlugin(const sdf::Plugin &_plugin) const
{
  this->dataPtr->plugin = _plugin;
  this->dataPtr->filename = _plugin.Filename();
  this->dataPtr->name = _plugin.Name();
}

/// \brief Private data for ServerConfig.
class ignition::gazebo::ServerConfigPrivate
{
  /// \brief Default constructor.
  public: ServerConfigPrivate()
  {
    std::string home;
    common::env(IGN_HOMEDIR, home);

    this->timestamp = IGN_SYSTEM_TIME();

    // Set a default log record path
    this->logRecordPath = common::joinPaths(home,
        ".ignition", "gazebo", "log", common::timeToIso(this->timestamp));

    // If directory already exists, do not overwrite. This could potentially
    // happen if multiple simulation instances are started in rapid
    // succession.
    if (common::exists(this->logRecordPath))
    {
      this->logRecordPath = common::uniqueDirectoryPath(this->logRecordPath);
    }
  }

  /// \brief Copy constructor.
  /// \param[in] _cfg Configuration to copy.
  public: explicit ServerConfigPrivate(
              const std::unique_ptr<ServerConfigPrivate> &_cfg)
          : sdfFile(_cfg->sdfFile),
            sdfString(_cfg->sdfString),
            updateRate(_cfg->updateRate),
            useLevels(_cfg->useLevels),
            useLogRecord(_cfg->useLogRecord),
            logRecordPath(_cfg->logRecordPath),
            logRecordPeriod(_cfg->logRecordPeriod),
            logPlaybackPath(_cfg->logPlaybackPath),
            logRecordResources(_cfg->logRecordResources),
            logRecordCompressPath(_cfg->logRecordCompressPath),
            resourceCache(_cfg->resourceCache),
            physicsEngine(_cfg->physicsEngine),
            renderEngineServer(_cfg->renderEngineServer),
            renderEngineGui(_cfg->renderEngineGui),
            plugins(_cfg->plugins),
            networkRole(_cfg->networkRole),
            networkSecondaries(_cfg->networkSecondaries),
            seed(_cfg->seed),
            logRecordTopics(_cfg->logRecordTopics),
            isHeadlessRendering(_cfg->isHeadlessRendering) { }

  // \brief The SDF file that the server should load
  public: std::string sdfFile = "";

  // \brief The SDF string that the server should load
  public: std::string sdfString = "";

  /// \brief An optional update rate.
  public: std::optional<double> updateRate;

  /// \brief Use the level system
  public: bool useLevels{false};

  /// \brief Use the logging system to record states
  public: bool useLogRecord{false};

  /// \brief Path to place recorded states
  public: std::string logRecordPath = "";

  /// \brief Time period to record states
  public: std::chrono::steady_clock::duration logRecordPeriod{0};

  /// \brief Path to recorded states to play back using logging system
  public: std::string logPlaybackPath = "";

  /// \brief Record meshes and material files
  public: bool logRecordResources{false};

  /// \brief Path to compress log files to
  public: std::string logRecordCompressPath = "";

  /// \brief Path to where simulation resources, such as models downloaded
  /// from fuel.gazebosim.org, should be stored.
  public: std::string resourceCache = "";

  /// \brief File containing physics engine plugin. If empty, DART will be used.
  public: std::string physicsEngine = "";

  /// \brief File containing render engine server plugin. If empty, OGRE2
  /// will be used.
  public: std::string renderEngineServer = "";

  /// \brief File containing render engine gui plugin. If empty, OGRE2
  /// will be used.
  public: std::string renderEngineGui = "";

  /// \brief List of plugins to load.
  public: std::list<ServerConfig::PluginInfo> plugins;

  /// \brief The network role.
  public: std::string networkRole = "";

  /// \brief The number of network secondaries.
  public: unsigned int networkSecondaries = 0;

  /// \brief The given random seed.
  public: unsigned int seed = 0;

  /// \brief Timestamp that marks when this ServerConfig was created.
  public: std::chrono::time_point<std::chrono::system_clock> timestamp;

  /// \brief Topics to record.
  public: std::vector<std::string> logRecordTopics;

  /// \brief is the headless mode active.
  public: bool isHeadlessRendering{false};

  /// \brief Optional SDF root object.
  public: std::optional<sdf::Root> sdfRoot;

  /// \brief Type of source used.
  public: ServerConfig::SourceType source{ServerConfig::SourceType::kNone};
};

//////////////////////////////////////////////////
ServerConfig::ServerConfig()
  : dataPtr(new ServerConfigPrivate)
{
}

//////////////////////////////////////////////////
ServerConfig::ServerConfig(const ServerConfig &_config)
  : dataPtr(new ServerConfigPrivate(_config.dataPtr))
{
}

//////////////////////////////////////////////////
ServerConfig::~ServerConfig() = default;

//////////////////////////////////////////////////
bool ServerConfig::SetSdfFile(const std::string &_file)
{
  if (_file.empty())
    return false;

  this->dataPtr->source = ServerConfig::SourceType::kSdfFile;
  this->dataPtr->sdfFile = _file;
  this->dataPtr->sdfString = "";
  this->dataPtr->sdfRoot = std::nullopt;
  return true;
}

/////////////////////////////////////////////////
std::string ServerConfig::SdfFile() const
{
  return this->dataPtr->sdfFile;
}

//////////////////////////////////////////////////
bool ServerConfig::SetSdfString(const std::string &_sdfString)
{
  this->dataPtr->source = ServerConfig::SourceType::kSdfString;
  this->dataPtr->sdfFile = "";
  this->dataPtr->sdfString = _sdfString;
  this->dataPtr->sdfRoot = std::nullopt;
  return true;
}

/////////////////////////////////////////////////
std::string ServerConfig::SdfString() const
{
  return this->dataPtr->sdfString;
}

//////////////////////////////////////////////////
void ServerConfig::SetUpdateRate(const double &_hz)
{
  if (_hz > 0)
    this->dataPtr->updateRate = _hz;
}

/////////////////////////////////////////////////
std::optional<double> ServerConfig::UpdateRate() const
{
  return this->dataPtr->updateRate;
}

/////////////////////////////////////////////////
std::optional<std::chrono::steady_clock::duration>
    ServerConfig::UpdatePeriod() const
{
  if (this->dataPtr->updateRate)
  {
    std::chrono::duration<double, std::ratio<1>> seconds(
        1.0 / this->dataPtr->updateRate.value());
    return std::chrono::duration_cast<std::chrono::nanoseconds>(seconds);
  }

  return std::nullopt;
}

/////////////////////////////////////////////////
bool ServerConfig::UseLevels() const
{
  return this->dataPtr->useLevels;
}

/////////////////////////////////////////////////
void ServerConfig::SetUseLevels(const bool _levels)
{
  this->dataPtr->useLevels = _levels;
}

/////////////////////////////////////////////////
void ServerConfig::SetNetworkSecondaries(unsigned int _secondaries)
{
  this->dataPtr->networkSecondaries = _secondaries;
}

/////////////////////////////////////////////////
unsigned int ServerConfig::NetworkSecondaries() const
{
  return this->dataPtr->networkSecondaries;
}

/////////////////////////////////////////////////
void ServerConfig::SetNetworkRole(const std::string &_role)
{
  this->dataPtr->networkRole = _role;
}

/////////////////////////////////////////////////
std::string ServerConfig::NetworkRole() const
{
  return this->dataPtr->networkRole;
}

/////////////////////////////////////////////////
bool ServerConfig::UseDistributedSimulation() const
{
  // We just check that network role is not empty.
  // src/network/NetworkConfig.cc checks if this value is valid.
  return !this->dataPtr->networkRole.empty();
}

/////////////////////////////////////////////////
bool ServerConfig::UseLogRecord() const
{
  return this->dataPtr->useLogRecord;
}

/////////////////////////////////////////////////
void ServerConfig::SetUseLogRecord(const bool _record)
{
  this->dataPtr->useLogRecord = _record;
}

/////////////////////////////////////////////////
const std::string ServerConfig::LogRecordPath() const
{
  return this->dataPtr->logRecordPath;
}

/////////////////////////////////////////////////
void ServerConfig::SetLogRecordPath(const std::string &_recordPath)
{
  this->dataPtr->logRecordPath = _recordPath;
}

/////////////////////////////////////////////////
std::chrono::steady_clock::duration ServerConfig::LogRecordPeriod() const
{
  return this->dataPtr->logRecordPeriod;
}

/////////////////////////////////////////////////
void ServerConfig::SetLogRecordPeriod(
  const std::chrono::steady_clock::duration &_period)
{
  this->dataPtr->logRecordPeriod = _period;
}

/////////////////////////////////////////////////
const std::string ServerConfig::LogPlaybackPath() const
{
  return this->dataPtr->logPlaybackPath;
}

/////////////////////////////////////////////////
void ServerConfig::SetLogPlaybackPath(const std::string &_playbackPath)
{
  this->dataPtr->logPlaybackPath = _playbackPath;
}

/////////////////////////////////////////////////
bool ServerConfig::LogRecordResources() const
{
  return this->dataPtr->logRecordResources;
}

/////////////////////////////////////////////////
void ServerConfig::SetLogRecordResources(bool _recordResources)
{
  this->dataPtr->logRecordResources = _recordResources;
}

/////////////////////////////////////////////////
std::string ServerConfig::LogRecordCompressPath() const
{
  return this->dataPtr->logRecordCompressPath;
}

/////////////////////////////////////////////////
void ServerConfig::SetLogRecordCompressPath(const std::string &_path)
{
  this->dataPtr->logRecordCompressPath = _path;
}

/////////////////////////////////////////////////
unsigned int ServerConfig::Seed() const
{
  return this->dataPtr->seed;
}

/////////////////////////////////////////////////
void ServerConfig::SetSeed(unsigned int _seed)
{
  this->dataPtr->seed = _seed;
  math::Rand::Seed(_seed);
}

/////////////////////////////////////////////////
const std::string &ServerConfig::ResourceCache() const
{
  return this->dataPtr->resourceCache;
}

/////////////////////////////////////////////////
void ServerConfig::SetResourceCache(const std::string &_path)
{
  this->dataPtr->resourceCache = _path;
}

/////////////////////////////////////////////////
const std::string &ServerConfig::PhysicsEngine() const
{
  return this->dataPtr->physicsEngine;
}

/////////////////////////////////////////////////
void ServerConfig::SetPhysicsEngine(const std::string &_physicsEngine)
{
  this->dataPtr->physicsEngine = _physicsEngine;
}

/////////////////////////////////////////////////
const std::string &ServerConfig::RenderEngineServer() const
{
  return this->dataPtr->renderEngineServer;
}

/////////////////////////////////////////////////
void ServerConfig::SetRenderEngineServer(const std::string &_renderEngineServer)
{
  this->dataPtr->renderEngineServer = _renderEngineServer;
}

/////////////////////////////////////////////////
void ServerConfig::SetHeadlessRendering(const bool _headless)
{
  this->dataPtr->isHeadlessRendering = _headless;
}

/////////////////////////////////////////////////
bool ServerConfig::HeadlessRendering() const
{
  return this->dataPtr->isHeadlessRendering;
}

/////////////////////////////////////////////////
const std::string &ServerConfig::RenderEngineGui() const
{
  return this->dataPtr->renderEngineGui;
}

/////////////////////////////////////////////////
void ServerConfig::SetRenderEngineGui(const std::string &_renderEngineGui)
{
  this->dataPtr->renderEngineGui = _renderEngineGui;
}

/////////////////////////////////////////////////
void ServerConfig::AddPlugin(const ServerConfig::PluginInfo &_info)
{
  this->dataPtr->plugins.push_back(_info);
}

/////////////////////////////////////////////////
ServerConfig::PluginInfo
ServerConfig::LogPlaybackPlugin() const
{
  sdf::Plugin plugin;
  auto entityName = "*";
  auto entityType = "world";
<<<<<<< HEAD
  plugin.SetName("ignition::gazebo::systems::LogPlayback");
  plugin.SetFilename("ignition-gazebo-log-system");
=======
  auto pluginName = "gz::sim::systems::LogPlayback";
  auto pluginFilename = "ignition-gazebo-log-system";

  sdf::ElementPtr playbackElem;
  playbackElem = std::make_shared<sdf::Element>();
  playbackElem->SetName("plugin");
>>>>>>> a2a2c856

  if (!this->LogPlaybackPath().empty())
  {
    sdf::ElementPtr pathElem = std::make_shared<sdf::Element>();
    pathElem->SetName("playback_path");
    pathElem->AddValue("string", "", false, "");
    pathElem->Set<std::string>(this->LogPlaybackPath());
    plugin.InsertContent(pathElem);
  }

  return ServerConfig::PluginInfo(entityName, entityType, plugin);
}

/////////////////////////////////////////////////
ServerConfig::PluginInfo
ServerConfig::LogRecordPlugin() const
{
  sdf::Plugin plugin;
  auto entityName = "*";
  auto entityType = "world";
<<<<<<< HEAD
  plugin.SetName("ignition::gazebo::systems::LogRecord");
  plugin.SetFilename("ignition-gazebo-log-system");
=======
  auto pluginName = "gz::sim::systems::LogRecord";
  auto pluginFilename = std::string("ignition-gazebo") +
    IGNITION_GAZEBO_MAJOR_VERSION_STR + "-log-system";

  sdf::ElementPtr recordElem;
>>>>>>> a2a2c856

  igndbg << "Generating LogRecord SDF:" << std::endl;

  if (!this->LogRecordPath().empty())
  {
    sdf::ElementPtr pathElem = std::make_shared<sdf::Element>();
    pathElem->SetName("record_path");
    pathElem->AddValue("string", "", false, "");
    pathElem->Set<std::string>(this->LogRecordPath());
    plugin.InsertContent(pathElem);
  }

  // Set whether to record resources
  sdf::ElementPtr resourceElem = std::make_shared<sdf::Element>();
  resourceElem->SetName("record_resources");
  resourceElem->AddValue("bool", "false", false, "");
  resourceElem->Set<bool>(this->LogRecordResources() ? true : false);
  plugin.InsertContent(resourceElem);

  if (!this->LogRecordCompressPath().empty())
  {
    // Set whether to compress
    sdf::ElementPtr compressElem = std::make_shared<sdf::Element>();
    compressElem->SetName("compress");
    compressElem->AddValue("bool", "false", false, "");
    compressElem->Set<bool>(true);
    plugin.InsertContent(compressElem);

    // Set compress path
    sdf::ElementPtr cPathElem = std::make_shared<sdf::Element>();
    cPathElem->SetName("compress_path");
    cPathElem->AddValue("string", "", false, "");
    cPathElem->Set<std::string>(this->LogRecordCompressPath());
    plugin.InsertContent(cPathElem);
  }

  // If record topics specified, add in SDF
  for (const std::string &topic : this->LogRecordTopics())
  {
    sdf::ElementPtr topicElem = std::make_shared<sdf::Element>();
    topicElem->SetName("record_topic");
    topicElem->AddValue("string", "false", false, "");
    topicElem->Set<std::string>(topic);
    plugin.InsertContent(topicElem);
  }

  if (this->LogRecordPeriod() > std::chrono::steady_clock::duration::zero())
  {
    sdf::ElementPtr periodElem = std::make_shared<sdf::Element>();
    periodElem->SetName("record_period");
    periodElem->AddValue("double", "0", false, "");
    double t = std::chrono::duration_cast<std::chrono::milliseconds>(
        this->LogRecordPeriod()).count() * 1e-3;
    periodElem->Set<double>(t);
    plugin.InsertContent(periodElem);
  }

  igndbg << plugin.ToElement()->ToString("") << std::endl;

  return ServerConfig::PluginInfo(entityName,
      entityType,
      plugin);
}

/////////////////////////////////////////////////
const std::list<ServerConfig::PluginInfo> &ServerConfig::Plugins() const
{
  return this->dataPtr->plugins;
}

/////////////////////////////////////////////////
ServerConfig &ServerConfig::operator=(const ServerConfig &_cfg)
{
  this->dataPtr = std::make_unique<ServerConfigPrivate>(_cfg.dataPtr);
  return *this;
}

/////////////////////////////////////////////////
const std::chrono::time_point<std::chrono::system_clock> &
ServerConfig::Timestamp() const
{
  return this->dataPtr->timestamp;
}

/////////////////////////////////////////////////
void ServerConfig::AddLogRecordTopic(const std::string &_topic)
{
  this->dataPtr->logRecordTopics.push_back(_topic);
}

/////////////////////////////////////////////////
void ServerConfig::ClearLogRecordTopics()
{
  this->dataPtr->logRecordTopics.clear();
}

/////////////////////////////////////////////////
const std::vector<std::string> &ServerConfig::LogRecordTopics() const
{
  return this->dataPtr->logRecordTopics;
}

/////////////////////////////////////////////////
void ServerConfig::SetSdfRoot(const sdf::Root &_root) const
{
  this->dataPtr->source = ServerConfig::SourceType::kSdfRoot;
  this->dataPtr->sdfRoot.emplace();

  for (uint64_t i = 0; i < _root.WorldCount(); ++i)
  {
    const sdf::World *world = _root.WorldByIndex(i);
    if (world)
      this->dataPtr->sdfRoot->AddWorld(*world);
  }

  this->dataPtr->sdfFile = "";
  this->dataPtr->sdfString = "";
}

/////////////////////////////////////////////////
std::optional<sdf::Root> &ServerConfig::SdfRoot() const
{
  return this->dataPtr->sdfRoot;
}

/////////////////////////////////////////////////
ServerConfig::SourceType ServerConfig::Source() const
{
  return this->dataPtr->source;
}

/////////////////////////////////////////////////
void copyElement(sdf::ElementPtr _sdf, const tinyxml2::XMLElement *_xml)
{
  _sdf->SetName(_xml->Value());
  if (_xml->GetText() != nullptr)
    _sdf->AddValue("string", _xml->GetText(), "1");

  for (const tinyxml2::XMLAttribute *attribute = _xml->FirstAttribute();
       attribute; attribute = attribute->Next())
  {
    _sdf->AddAttribute(attribute->Name(), "string", "", 1, "");
    _sdf->GetAttribute(attribute->Name())->SetFromString(
        attribute->Value());
  }

  // Iterate over all the child elements
  const tinyxml2::XMLElement *elemXml = nullptr;
  for (elemXml = _xml->FirstChildElement(); elemXml;
      elemXml = elemXml->NextSiblingElement())
  {
    sdf::ElementPtr element(new sdf::Element);
    element->SetParent(_sdf);

    copyElement(element, elemXml);
    _sdf->InsertElement(element);
  }
}

/////////////////////////////////////////////////
std::list<ServerConfig::PluginInfo>
parsePluginsFromDoc(const tinyxml2::XMLDocument &_doc)
{
  auto ret =  std::list<ServerConfig::PluginInfo>();
  auto root = _doc.RootElement();
  if (root == nullptr)
  {
    ignerr << "No <server_config> element found when parsing plugins\n";
    return ret;
  }

  auto plugins = root->FirstChildElement("plugins");
  if (plugins == nullptr)
  {
    ignerr << "No <plugins> element found when parsing plugins\n";
    return ret;
  }

  const tinyxml2::XMLElement *elem{nullptr};

  // Note, this was taken from ign-launch, where this type of parsing happens.
  // Process all the plugins.
  for (elem = plugins->FirstChildElement("plugin"); elem;
       elem = elem->NextSiblingElement("plugin"))
  {
    // Get the plugin's name
    const char *nameStr = elem->Attribute("name");
    std::string name = nameStr == nullptr ? "" : nameStr;
    if (name.empty())
    {
      ignerr << "Plugin is missing the name attribute. "
        << "Skipping this plugin.\n";
      continue;
    }

    // Get the plugin's filename
    const char *fileStr = elem->Attribute("filename");
    std::string file = fileStr == nullptr ? "" : fileStr;
    if (file.empty())
    {
      ignerr << "A Plugin with name[" << name << "] is "
        << "missing the filename attribute. Skipping this plugin.\n";
      continue;
    }

    // Get the plugin's entity name attachment information.
    const char *entityNameStr = elem->Attribute("entity_name");
    std::string entityName = entityNameStr == nullptr ? "" : entityNameStr;
    if (entityName.empty())
    {
      ignerr << "A Plugin with name[" << name << "] and "
        << "filename[" << file << "] is missing the entity_name attribute. "
        << "Skipping this plugin.\n";
      continue;
    }

    // Get the plugin's entity type attachment information.
    const char *entityTypeStr = elem->Attribute("entity_type");
    std::string entityType = entityTypeStr == nullptr ? "" : entityTypeStr;
    if (entityType.empty())
    {
      ignerr << "A Plugin with name[" << name << "] and "
        << "filename[" << file << "] is missing the entity_type attribute. "
        << "Skipping this plugin.\n";
      continue;
    }

    // Create an SDF element of the plugin
    sdf::ElementPtr sdf(new sdf::Element);
    copyElement(sdf, elem);
    sdf::Plugin plugin;
    plugin.Load(sdf);

    // Add the plugin to the server config
    ret.push_back({entityName, entityType, plugin});
  }
  return ret;
}

/////////////////////////////////////////////////
std::list<ServerConfig::PluginInfo>
ignition::gazebo::parsePluginsFromFile(const std::string &_fname)
{
  tinyxml2::XMLDocument doc;
  doc.LoadFile(_fname.c_str());
  return parsePluginsFromDoc(doc);
}

/////////////////////////////////////////////////
std::list<ServerConfig::PluginInfo>
ignition::gazebo::parsePluginsFromString(const std::string &_str)
{
  tinyxml2::XMLDocument doc;
  doc.Parse(_str.c_str());
  return parsePluginsFromDoc(doc);
}

/////////////////////////////////////////////////
std::list<ServerConfig::PluginInfo>
ignition::gazebo::loadPluginInfo(bool _isPlayback)
{
  std::list<ServerConfig::PluginInfo> ret;

  // 1. Check contents of environment variable
  std::string envConfig;
  bool configSet = common::env(kServerConfigPathEnv,
                                         envConfig,
                                         true);

  if (configSet)
  {
    if (common::exists(envConfig))
    {
      // Parse configuration stored in environment variable
      ret = gz::sim::parsePluginsFromFile(envConfig);
      if (ret.empty())
      {
        // This may be desired behavior, but warn just in case.
        // Some users may want to defer all loading until later
        // during runtime.
        ignwarn << kServerConfigPathEnv
                << " set but no plugins found\n";
      }
      igndbg << "Loaded (" << ret.size() << ") plugins from file " <<
        "[" << envConfig << "]\n";

      return ret;
    }
    else
    {
      // This may be desired behavior, but warn just in case.
      // Some users may want to defer all loading until late
      // during runtime.
      ignwarn << kServerConfigPathEnv
              << " set but no file found,"
              << " no plugins loaded\n";
      return ret;
    }
  }

  std::string configFilename;
  if (_isPlayback)
  {
    configFilename = "playback_server.config";
  }
  else
  {
    configFilename = "server.config";
  }

  std::string defaultConfigDir;
  common::env(IGN_HOMEDIR, defaultConfigDir);
  defaultConfigDir = common::joinPaths(defaultConfigDir, ".ignition",
    "gazebo", IGNITION_GAZEBO_MAJOR_VERSION_STR);

  auto defaultConfig = common::joinPaths(defaultConfigDir,
      configFilename);

  if (!common::exists(defaultConfig))
  {
    auto installedConfig = common::joinPaths(
        IGNITION_GAZEBO_SERVER_CONFIG_PATH,
        configFilename);

    if (!common::createDirectories(defaultConfigDir))
    {
      ignerr << "Failed to create directory [" << defaultConfigDir
             << "]." << std::endl;
      return ret;
    }

    if (!common::exists(installedConfig))
    {
      ignerr << "Failed to copy installed config [" << installedConfig
             << "] to default config [" << defaultConfig << "]."
             << "(file " << installedConfig << " doesn't exist)"
             << std::endl;
      return ret;
    }
    else if (!common::copyFile(installedConfig, defaultConfig))
    {
      ignerr << "Failed to copy installed config [" << installedConfig
             << "] to default config [" << defaultConfig << "]."
             << std::endl;
      return ret;
    }
    else
    {
      ignmsg << "Copied installed config [" << installedConfig
             << "] to default config [" << defaultConfig << "]."
             << std::endl;
    }
  }

  ret = gz::sim::parsePluginsFromFile(defaultConfig);

  if (ret.empty())
  {
    // This may be desired behavior, but warn just in case.
    ignwarn << "Loaded config: [" << defaultConfig
      << "], but no plugins found\n";
  }

  igndbg << "Loaded (" << ret.size() << ") plugins from file " <<
    "[" << defaultConfig << "]\n";

  return ret;
}<|MERGE_RESOLUTION|>--- conflicted
+++ resolved
@@ -637,17 +637,8 @@
   sdf::Plugin plugin;
   auto entityName = "*";
   auto entityType = "world";
-<<<<<<< HEAD
-  plugin.SetName("ignition::gazebo::systems::LogPlayback");
+  plugin.SetName("gz::sim::systems::LogPlayback");
   plugin.SetFilename("ignition-gazebo-log-system");
-=======
-  auto pluginName = "gz::sim::systems::LogPlayback";
-  auto pluginFilename = "ignition-gazebo-log-system";
-
-  sdf::ElementPtr playbackElem;
-  playbackElem = std::make_shared<sdf::Element>();
-  playbackElem->SetName("plugin");
->>>>>>> a2a2c856
 
   if (!this->LogPlaybackPath().empty())
   {
@@ -668,16 +659,8 @@
   sdf::Plugin plugin;
   auto entityName = "*";
   auto entityType = "world";
-<<<<<<< HEAD
-  plugin.SetName("ignition::gazebo::systems::LogRecord");
+  plugin.SetName("gz::sim::systems::LogRecord");
   plugin.SetFilename("ignition-gazebo-log-system");
-=======
-  auto pluginName = "gz::sim::systems::LogRecord";
-  auto pluginFilename = std::string("ignition-gazebo") +
-    IGNITION_GAZEBO_MAJOR_VERSION_STR + "-log-system";
-
-  sdf::ElementPtr recordElem;
->>>>>>> a2a2c856
 
   igndbg << "Generating LogRecord SDF:" << std::endl;
 
