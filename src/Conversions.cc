/*
 * Copyright (C) 2018 Open Source Robotics Foundation
 *
 * Licensed under the Apache License, Version 2.0 (the "License");
 * you may not use this file except in compliance with the License.
 * You may obtain a copy of the License at
 *
 *     http://www.apache.org/licenses/LICENSE-2.0
 *
 * Unless required by applicable law or agreed to in writing, software
 * distributed under the License is distributed on an "AS IS" BASIS,
 * WITHOUT WARRANTIES OR CONDITIONS OF ANY KIND, either express or implied.
 * See the License for the specific language governing permissions and
 * limitations under the License.
 *
*/

#include <gz/msgs/actor.pb.h>
#include <gz/msgs/atmosphere.pb.h>
#include <gz/msgs/axis_aligned_box.pb.h>
#include <gz/msgs/boxgeom.pb.h>
#include <gz/msgs/capsulegeom.pb.h>
#include <gz/msgs/cylindergeom.pb.h>
#include <gz/msgs/ellipsoidgeom.pb.h>
#include <gz/msgs/entity.pb.h>
#include <gz/msgs/geometry.pb.h>
#include <gz/msgs/gps_sensor.pb.h>
#include <gz/msgs/gui.pb.h>
#include <gz/msgs/heightmapgeom.pb.h>
#include <gz/msgs/imu_sensor.pb.h>
#include <gz/msgs/lidar_sensor.pb.h>
#include <gz/msgs/light.pb.h>
#include <gz/msgs/material.pb.h>
#include <gz/msgs/planegeom.pb.h>
#include <gz/msgs/plugin.pb.h>
#include <gz/msgs/spheregeom.pb.h>
#include <gz/msgs/Utility.hh>

#include <gz/math/Angle.hh>
#include <gz/math/AxisAlignedBox.hh>
#include <gz/math/Helpers.hh>
#include <gz/math/Temperature.hh>

#include <gz/common/Console.hh>

#include <sdf/Actor.hh>
#include <sdf/Atmosphere.hh>
#include <sdf/AirPressure.hh>
#include <sdf/Altimeter.hh>
#include <sdf/Box.hh>
#include <sdf/Camera.hh>
#include <sdf/Capsule.hh>
#include <sdf/Cylinder.hh>
#include <sdf/Ellipsoid.hh>
#include <sdf/Geometry.hh>
#include <sdf/Gui.hh>
#include <sdf/Heightmap.hh>
#include <sdf/Imu.hh>
#include <sdf/Lidar.hh>
#include <sdf/Light.hh>
#include <sdf/Magnetometer.hh>
#include <sdf/Material.hh>
#include <sdf/Mesh.hh>
#include <sdf/NavSat.hh>
#include <sdf/Pbr.hh>
#include <sdf/Plane.hh>
#include <sdf/Polyline.hh>
#include <sdf/Sphere.hh>

#include <algorithm>
#include <string>

#include "gz/sim/Conversions.hh"
#include "gz/sim/Export.hh"
#include "gz/sim/Util.hh"

using namespace gz;

//////////////////////////////////////////////////
template<>
<<<<<<< HEAD
GZ_SIM_VISIBLE
msgs::Entity_Type gz::sim::convert(const std::string &_in)
=======
IGNITION_GAZEBO_VISIBLE
msgs::Entity_Type gazebo::convert(const std::string &_in)
>>>>>>> 216d5a51
{
  msgs::Entity_Type out = msgs::Entity_Type_NONE;

  if (_in == "light") {
    return msgs::Entity_Type_LIGHT;
  }
  else if (_in == "model")
  {
    return msgs::Entity_Type_MODEL;
  }
  else if (_in == "link")
  {
    return msgs::Entity_Type_LINK;
  }
  else if (_in == "visual")
  {
    return msgs::Entity_Type_VISUAL;
  }
  else if (_in == "collision")
  {
    return msgs::Entity_Type_COLLISION;
  }
  else if (_in == "sensor")
  {
    return msgs::Entity_Type_SENSOR;
  }
  else if (_in == "joint")
  {
    return msgs::Entity_Type_JOINT;
  }

  return out;
}

//////////////////////////////////////////////////
template<>
<<<<<<< HEAD
GZ_SIM_VISIBLE
math::Pose3d gz::sim::convert(const msgs::Pose &_in)
=======
IGNITION_GAZEBO_VISIBLE
math::Pose3d gazebo::convert(const msgs::Pose &_in)
>>>>>>> 216d5a51
{
  math::Pose3d out(_in.position().x(),
                   _in.position().y(),
                   _in.position().z(),
                   _in.orientation().w(),
                   _in.orientation().x(),
                   _in.orientation().y(),
                   _in.orientation().z());
  out.Correct();

  return out;
}

//////////////////////////////////////////////////
template<>
<<<<<<< HEAD
GZ_SIM_VISIBLE
msgs::Collision gz::sim::convert(const sdf::Collision &_in)
=======
IGNITION_GAZEBO_VISIBLE
msgs::Collision gazebo::convert(const sdf::Collision &_in)
>>>>>>> 216d5a51
{
  msgs::Collision out;
  out.set_name(_in.Name());
  msgs::Set(out.mutable_pose(), _in.RawPose());
  out.mutable_geometry()->CopyFrom(convert<msgs::Geometry>(*_in.Geom()));

  return out;
}

//////////////////////////////////////////////////
template<>
<<<<<<< HEAD
GZ_SIM_VISIBLE
sdf::Collision gz::sim::convert(const msgs::Collision &_in)
=======
IGNITION_GAZEBO_VISIBLE
sdf::Collision gazebo::convert(const msgs::Collision &_in)
>>>>>>> 216d5a51
{
  sdf::Collision out;
  out.SetName(_in.name());
  out.SetRawPose(msgs::Convert(_in.pose()));
  out.SetGeom(convert<sdf::Geometry>(_in.geometry()));
  return out;
}

//////////////////////////////////////////////////
template<>
<<<<<<< HEAD
GZ_SIM_VISIBLE
msgs::Geometry gz::sim::convert(const sdf::Geometry &_in)
=======
IGNITION_GAZEBO_VISIBLE
msgs::Geometry gazebo::convert(const sdf::Geometry &_in)
>>>>>>> 216d5a51
{
  msgs::Geometry out;
  if (_in.Type() == sdf::GeometryType::BOX && _in.BoxShape())
  {
    out.set_type(msgs::Geometry::BOX);
    msgs::Set(out.mutable_box()->mutable_size(), _in.BoxShape()->Size());
  }
  else if (_in.Type() == sdf::GeometryType::CAPSULE && _in.CapsuleShape())
  {
    out.set_type(msgs::Geometry::CAPSULE);
    out.mutable_capsule()->set_radius(_in.CapsuleShape()->Radius());
    out.mutable_capsule()->set_length(_in.CapsuleShape()->Length());
  }
  else if (_in.Type() == sdf::GeometryType::CYLINDER && _in.CylinderShape())
  {
    out.set_type(msgs::Geometry::CYLINDER);
    out.mutable_cylinder()->set_radius(_in.CylinderShape()->Radius());
    out.mutable_cylinder()->set_length(_in.CylinderShape()->Length());
  }
  else if (_in.Type() == sdf::GeometryType::ELLIPSOID && _in.EllipsoidShape())
  {
    out.set_type(msgs::Geometry::ELLIPSOID);
    msgs::Set(out.mutable_ellipsoid()->mutable_radii(),
             _in.EllipsoidShape()->Radii());
  }
  else if (_in.Type() == sdf::GeometryType::PLANE && _in.PlaneShape())
  {
    out.set_type(msgs::Geometry::PLANE);
    msgs::Set(out.mutable_plane()->mutable_normal(),
              _in.PlaneShape()->Normal());
    msgs::Set(out.mutable_plane()->mutable_size(),
              _in.PlaneShape()->Size());
  }
  else if (_in.Type() == sdf::GeometryType::SPHERE && _in.SphereShape())
  {
    out.set_type(msgs::Geometry::SPHERE);
    out.mutable_sphere()->set_radius(_in.SphereShape()->Radius());
  }
  else if (_in.Type() == sdf::GeometryType::MESH && _in.MeshShape())
  {
    auto meshSdf = _in.MeshShape();

    out.set_type(msgs::Geometry::MESH);
    auto meshMsg = out.mutable_mesh();

    msgs::Set(meshMsg->mutable_scale(), meshSdf->Scale());
    meshMsg->set_filename(asFullPath(meshSdf->Uri(), meshSdf->FilePath()));
    meshMsg->set_submesh(meshSdf->Submesh());
    meshMsg->set_center_submesh(meshSdf->CenterSubmesh());
  }
  else if (_in.Type() == sdf::GeometryType::HEIGHTMAP && _in.HeightmapShape())
  {
    auto heightmapSdf = _in.HeightmapShape();

    out.set_type(msgs::Geometry::HEIGHTMAP);
    auto heightmapMsg = out.mutable_heightmap();

    heightmapMsg->set_filename(asFullPath(heightmapSdf->Uri(),
        heightmapSdf->FilePath()));
    msgs::Set(heightmapMsg->mutable_size(), heightmapSdf->Size());
    msgs::Set(heightmapMsg->mutable_origin(), heightmapSdf->Position());
    heightmapMsg->set_use_terrain_paging(heightmapSdf->UseTerrainPaging());
    heightmapMsg->set_sampling(heightmapSdf->Sampling());

    for (auto i = 0u; i < heightmapSdf->TextureCount(); ++i)
    {
      auto textureSdf = heightmapSdf->TextureByIndex(i);
      auto textureMsg = heightmapMsg->add_texture();
      textureMsg->set_size(textureSdf->Size());
      textureMsg->set_diffuse(asFullPath(textureSdf->Diffuse(),
          heightmapSdf->FilePath()));
      textureMsg->set_normal(asFullPath(textureSdf->Normal(),
          heightmapSdf->FilePath()));
    }

    for (auto i = 0u; i < heightmapSdf->BlendCount(); ++i)
    {
      auto blendSdf = heightmapSdf->BlendByIndex(i);
      auto blendMsg = heightmapMsg->add_blend();
      blendMsg->set_min_height(blendSdf->MinHeight());
      blendMsg->set_fade_dist(blendSdf->FadeDistance());
    }
  }
  else if (_in.Type() == sdf::GeometryType::POLYLINE &&
      !_in.PolylineShape().empty())
  {
    out.set_type(msgs::Geometry::POLYLINE);
    for (const auto &polyline : _in.PolylineShape())
    {
      auto polylineMsg = out.add_polyline();
      polylineMsg->set_height(polyline.Height());
      for (const auto &point : polyline.Points())
      {
        msgs::Set(polylineMsg->add_point(), point);
      }
    }
  }
  else
  {
    gzerr << "Geometry type [" << static_cast<int>(_in.Type())
           << "] not supported" << std::endl;
  }
  return out;
}

//////////////////////////////////////////////////
template<>
<<<<<<< HEAD
GZ_SIM_VISIBLE
sdf::Geometry gz::sim::convert(const msgs::Geometry &_in)
=======
IGNITION_GAZEBO_VISIBLE
sdf::Geometry gazebo::convert(const msgs::Geometry &_in)
>>>>>>> 216d5a51
{
  sdf::Geometry out;
  if (_in.type() == msgs::Geometry::BOX && _in.has_box())
  {
    out.SetType(sdf::GeometryType::BOX);

    sdf::Box boxShape;
    boxShape.SetSize(msgs::Convert(_in.box().size()));

    out.SetBoxShape(boxShape);
  }
  else if (_in.type() == msgs::Geometry::CAPSULE && _in.has_capsule())
  {
    out.SetType(sdf::GeometryType::CAPSULE);

    sdf::Capsule capsuleShape;
    capsuleShape.SetRadius(_in.capsule().radius());
    capsuleShape.SetLength(_in.capsule().length());

    out.SetCapsuleShape(capsuleShape);
  }
  else if (_in.type() == msgs::Geometry::CYLINDER && _in.has_cylinder())
  {
    out.SetType(sdf::GeometryType::CYLINDER);

    sdf::Cylinder cylinderShape;
    cylinderShape.SetRadius(_in.cylinder().radius());
    cylinderShape.SetLength(_in.cylinder().length());

    out.SetCylinderShape(cylinderShape);
  }
  else if (_in.type() == msgs::Geometry::ELLIPSOID && _in.has_ellipsoid())
  {
    out.SetType(sdf::GeometryType::ELLIPSOID);

    sdf::Ellipsoid ellipsoidShape;
    ellipsoidShape.SetRadii(msgs::Convert(_in.ellipsoid().radii()));

    out.SetEllipsoidShape(ellipsoidShape);
  }
  else if (_in.type() == msgs::Geometry::PLANE && _in.has_plane())
  {
    out.SetType(sdf::GeometryType::PLANE);

    sdf::Plane planeShape;
    planeShape.SetNormal(msgs::Convert(_in.plane().normal()));
    planeShape.SetSize(msgs::Convert(_in.plane().size()));

    out.SetPlaneShape(planeShape);
  }
  else if (_in.type() == msgs::Geometry::SPHERE && _in.has_sphere())
  {
    out.SetType(sdf::GeometryType::SPHERE);

    sdf::Sphere sphereShape;
    sphereShape.SetRadius(_in.sphere().radius());

    out.SetSphereShape(sphereShape);
  }
  else if (_in.type() == msgs::Geometry::MESH && _in.has_mesh())
  {
    out.SetType(sdf::GeometryType::MESH);

    sdf::Mesh meshShape;
    meshShape.SetScale(msgs::Convert(_in.mesh().scale()));
    meshShape.SetUri(_in.mesh().filename());
    meshShape.SetSubmesh(_in.mesh().submesh());
    meshShape.SetCenterSubmesh(_in.mesh().center_submesh());

    out.SetMeshShape(meshShape);
  }
  else if (_in.type() == msgs::Geometry::HEIGHTMAP && _in.has_heightmap())
  {
    out.SetType(sdf::GeometryType::HEIGHTMAP);
    sdf::Heightmap heightmapShape;

    heightmapShape.SetUri(_in.heightmap().filename());
    heightmapShape.SetSize(msgs::Convert(_in.heightmap().size()));
    heightmapShape.SetPosition(msgs::Convert(_in.heightmap().origin()));
    heightmapShape.SetUseTerrainPaging(_in.heightmap().use_terrain_paging());
    heightmapShape.SetSampling(_in.heightmap().sampling());

    for (int i = 0; i < _in.heightmap().texture_size(); ++i)
    {
      auto textureMsg = _in.heightmap().texture(i);
      sdf::HeightmapTexture textureSdf;
      textureSdf.SetSize(textureMsg.size());
      textureSdf.SetDiffuse(textureMsg.diffuse());
      textureSdf.SetNormal(textureMsg.normal());
      heightmapShape.AddTexture(textureSdf);
    }

    for (int i = 0; i < _in.heightmap().blend_size(); ++i)
    {
      auto blendMsg = _in.heightmap().blend(i);
      sdf::HeightmapBlend blendSdf;
      blendSdf.SetMinHeight(blendMsg.min_height());
      blendSdf.SetFadeDistance(blendMsg.fade_dist());
      heightmapShape.AddBlend(blendSdf);
    }

    out.SetHeightmapShape(heightmapShape);
  }
  else if (_in.type() == msgs::Geometry::POLYLINE && _in.polyline_size() > 0)
  {
    out.SetType(sdf::GeometryType::POLYLINE);

    std::vector<sdf::Polyline> polylines;

    for (auto i = 0; i < _in.polyline().size(); ++i)
    {
      auto polylineMsg = _in.polyline(i);
      sdf::Polyline polylineShape;
      polylineShape.SetHeight(polylineMsg.height());

      for (auto j = 0; j < polylineMsg.point().size(); ++j)
      {
        polylineShape.AddPoint(msgs::Convert(polylineMsg.point(j)));
      }

      polylines.push_back(polylineShape);
    }

    out.SetPolylineShape(polylines);
  }
  else
  {
    gzerr << "Geometry type [" << static_cast<int>(_in.type())
           << "] not supported" << std::endl;
  }
  return out;
}

//////////////////////////////////////////////////
template<>
<<<<<<< HEAD
GZ_SIM_VISIBLE
msgs::Material gz::sim::convert(const sdf::Material &_in)
=======
IGNITION_GAZEBO_VISIBLE
msgs::Material gazebo::convert(const sdf::Material &_in)
>>>>>>> 216d5a51
{
  msgs::Material out;
  msgs::Set(out.mutable_ambient(), _in.Ambient());
  msgs::Set(out.mutable_diffuse(), _in.Diffuse());
  msgs::Set(out.mutable_specular(), _in.Specular());
  out.set_shininess(_in.Shininess());
  msgs::Set(out.mutable_emissive(), _in.Emissive());
  out.set_render_order(_in.RenderOrder());
  out.set_lighting(_in.Lighting());
  out.set_double_sided(_in.DoubleSided());

  auto pbr = _in.PbrMaterial();
  if (pbr)
  {
    auto pbrMsg = out.mutable_pbr();
    auto workflow = pbr->Workflow(sdf::PbrWorkflowType::METAL);
    if (workflow)
      pbrMsg->set_type(msgs::Material_PBR_WorkflowType_METAL);
    else
    {
      workflow = pbr->Workflow(sdf::PbrWorkflowType::SPECULAR);
      if (workflow)
        pbrMsg->set_type(msgs::Material_PBR_WorkflowType_SPECULAR);
    }
    if (workflow)
    {
      pbrMsg->set_metalness(workflow->Metalness());
      pbrMsg->set_metalness_map(workflow->MetalnessMap().empty() ? "" :
          asFullPath(workflow->MetalnessMap(), _in.FilePath()));
      pbrMsg->set_roughness(workflow->Roughness());
      pbrMsg->set_roughness_map(workflow->RoughnessMap().empty() ? "" :
          asFullPath(workflow->RoughnessMap(), _in.FilePath()));
      pbrMsg->set_glossiness(workflow->Glossiness());
      pbrMsg->set_glossiness_map(workflow->GlossinessMap().empty() ? "" :
          asFullPath(workflow->GlossinessMap(), _in.FilePath()));
      pbrMsg->set_specular_map(workflow->SpecularMap().empty() ? "" :
          asFullPath(workflow->SpecularMap(), _in.FilePath()));
      pbrMsg->set_albedo_map(workflow->AlbedoMap().empty() ? "" :
          asFullPath(workflow->AlbedoMap(), _in.FilePath()));
      pbrMsg->set_normal_map(workflow->NormalMap().empty() ? "" :
          asFullPath(workflow->NormalMap(), _in.FilePath()));
      pbrMsg->set_ambient_occlusion_map(
          workflow->AmbientOcclusionMap().empty() ? "" :
          asFullPath(workflow->AmbientOcclusionMap(), _in.FilePath()));
      pbrMsg->set_environment_map(workflow->EnvironmentMap().empty() ? "" :
          asFullPath(workflow->EnvironmentMap(), _in.FilePath()));
      pbrMsg->set_emissive_map(workflow->EmissiveMap().empty() ? "" :
          asFullPath(workflow->EmissiveMap(), _in.FilePath()));
      pbrMsg->set_light_map(workflow->LightMap().empty() ? "" :
          asFullPath(workflow->LightMap(), _in.FilePath()));
      pbrMsg->set_light_map_texcoord_set(workflow->LightMapTexCoordSet());
    }
  }
  return out;
}

//////////////////////////////////////////////////
template<>
<<<<<<< HEAD
GZ_SIM_VISIBLE
sdf::Material gz::sim::convert(const msgs::Material &_in)
=======
IGNITION_GAZEBO_VISIBLE
sdf::Material gazebo::convert(const msgs::Material &_in)
>>>>>>> 216d5a51
{
  sdf::Material out;
  out.SetAmbient(msgs::Convert(_in.ambient()));
  out.SetDiffuse(msgs::Convert(_in.diffuse()));
  out.SetSpecular(msgs::Convert(_in.specular()));
  out.SetShininess(_in.shininess());
  out.SetEmissive(msgs::Convert(_in.emissive()));
  out.SetRenderOrder(_in.render_order());
  out.SetLighting(_in.lighting());
  out.SetDoubleSided(_in.double_sided());

  if (_in.has_pbr())
  {
    const auto &pbrMsg = _in.pbr();
    sdf::Pbr pbr;
    sdf::PbrWorkflow workflow;
    if (pbrMsg.type() == msgs::Material_PBR_WorkflowType_METAL)
      workflow.SetType(sdf::PbrWorkflowType::METAL);
    else if (pbrMsg.type() == msgs::Material_PBR_WorkflowType_SPECULAR)
      workflow.SetType(sdf::PbrWorkflowType::SPECULAR);
    workflow.SetAlbedoMap(pbrMsg.albedo_map());
    workflow.SetNormalMap(pbrMsg.normal_map());
    workflow.SetMetalness(pbrMsg.metalness());
    workflow.SetMetalnessMap(pbrMsg.metalness_map());
    workflow.SetRoughness(pbrMsg.roughness());
    workflow.SetRoughnessMap(pbrMsg.roughness_map());
    workflow.SetGlossiness(pbrMsg.glossiness());
    workflow.SetGlossinessMap(pbrMsg.glossiness_map());
    workflow.SetSpecularMap(pbrMsg.specular_map());
    workflow.SetEnvironmentMap(pbrMsg.environment_map());
    workflow.SetAmbientOcclusionMap(pbrMsg.ambient_occlusion_map());
    workflow.SetEmissiveMap(pbrMsg.emissive_map());
    workflow.SetLightMap(pbrMsg.light_map(), pbrMsg.light_map_texcoord_set());

    pbr.SetWorkflow(workflow.Type(), workflow);
    out.SetPbrMaterial(pbr);
  }
  return out;
}

//////////////////////////////////////////////////
template<>
<<<<<<< HEAD
GZ_SIM_VISIBLE
msgs::Actor gz::sim::convert(const sdf::Actor &_in)
=======
IGNITION_GAZEBO_VISIBLE
msgs::Actor gazebo::convert(const sdf::Actor &_in)
>>>>>>> 216d5a51
{
  msgs::Actor out;
  out.mutable_entity()->set_name(_in.Name());
  msgs::Set(out.mutable_pose(), _in.RawPose());
  out.set_skin_filename(asFullPath(_in.SkinFilename(), _in.FilePath()));
  out.set_skin_scale(_in.SkinScale());
  for (unsigned int i = 0; i < _in.AnimationCount(); ++i)
  {
    auto newAnim = out.add_animations();
    auto anim = _in.AnimationByIndex(i);
    newAnim->set_name(anim->Name());
    newAnim->set_filename(asFullPath(anim->Filename(), anim->FilePath()));
    newAnim->set_scale(anim->Scale());
    newAnim->set_interpolate_x(anim->InterpolateX());
  }
  out.set_script_loop(_in.ScriptLoop());
  out.set_script_delay_start(_in.ScriptDelayStart());
  out.set_script_auto_start(_in.ScriptAutoStart());
  for (unsigned int i = 0; i < _in.TrajectoryCount(); ++i)
  {
    auto newTraj = out.add_trajectories();
    auto traj = _in.TrajectoryByIndex(i);
    newTraj->set_id(traj->Id());
    newTraj->set_type(traj->Type());
    newTraj->set_tension(traj->Tension());
    for (unsigned int j = 0; j < traj->WaypointCount(); ++j)
    {
      auto newPoint = newTraj->add_waypoints();
      auto point = traj->WaypointByIndex(j);
      newPoint->set_time(point->Time());
      msgs::Set(newPoint->mutable_pose(), point->Pose());
    }
  }
  return out;
}

//////////////////////////////////////////////////
template<>
<<<<<<< HEAD
GZ_SIM_VISIBLE
sdf::Actor gz::sim::convert(const msgs::Actor &_in)
=======
IGNITION_GAZEBO_VISIBLE
sdf::Actor gazebo::convert(const msgs::Actor &_in)
>>>>>>> 216d5a51
{
  sdf::Actor out;
  out.SetName(_in.entity().name());
  out.SetRawPose(msgs::Convert(_in.pose()));
  out.SetSkinFilename(_in.skin_filename());
  out.SetSkinScale(_in.skin_scale());
  for (int i = 0; i < _in.animations_size(); ++i)
  {
    const auto &anim = _in.animations(i);
    sdf::Animation newAnim;
    newAnim.SetName(anim.name());
    newAnim.SetFilename(anim.filename());
    newAnim.SetScale(anim.scale());
    newAnim.SetInterpolateX(anim.interpolate_x());
    out.AddAnimation(newAnim);
  }
  out.SetScriptLoop(_in.script_loop());
  out.SetScriptDelayStart(_in.script_delay_start());
  out.SetScriptAutoStart(_in.script_auto_start());
  for (int i = 0; i < _in.trajectories_size(); ++i)
  {
    const auto &traj = _in.trajectories(i);
    sdf::Trajectory newTraj;
    newTraj.SetId(traj.id());
    newTraj.SetType(traj.type());
    newTraj.SetTension(traj.tension());
    for (int j = 0; j < traj.waypoints_size(); ++j)
    {
      const auto &point = traj.waypoints(j);
      sdf::Waypoint newPoint;
      newPoint.SetTime(point.time());
      newPoint.SetPose(msgs::Convert(point.pose()));
      newTraj.AddWaypoint(newPoint);
    }
    out.AddTrajectory(newTraj);
  }
  return out;
}

//////////////////////////////////////////////////
template<>
<<<<<<< HEAD
GZ_SIM_VISIBLE
msgs::Light gz::sim::convert(const sdf::Light &_in)
=======
IGNITION_GAZEBO_VISIBLE
msgs::Light gazebo::convert(const sdf::Light &_in)
>>>>>>> 216d5a51
{
  msgs::Light out;
  out.set_name(_in.Name());
  msgs::Set(out.mutable_pose(), _in.RawPose());
  msgs::Set(out.mutable_diffuse(), _in.Diffuse());
  msgs::Set(out.mutable_specular(), _in.Specular());
  out.set_attenuation_constant(_in.ConstantAttenuationFactor());
  out.set_attenuation_linear(_in.LinearAttenuationFactor());
  out.set_attenuation_quadratic(_in.QuadraticAttenuationFactor());
  out.set_range(_in.AttenuationRange());
  out.set_intensity(_in.Intensity());
  msgs::Set(out.mutable_direction(), _in.Direction());
  out.set_cast_shadows(_in.CastShadows());
  out.set_spot_inner_angle(_in.SpotInnerAngle().Radian());
  out.set_spot_outer_angle(_in.SpotOuterAngle().Radian());
  out.set_spot_falloff(_in.SpotFalloff());
  out.set_is_light_off(!_in.LightOn());
  out.set_visualize_visual(_in.Visualize());

  if (_in.Type() == sdf::LightType::POINT)
    out.set_type(msgs::Light_LightType_POINT);
  else if (_in.Type() == sdf::LightType::SPOT)
    out.set_type(msgs::Light_LightType_SPOT);
  else if (_in.Type() == sdf::LightType::DIRECTIONAL)
    out.set_type(msgs::Light_LightType_DIRECTIONAL);
  return out;
}

//////////////////////////////////////////////////
template<>
<<<<<<< HEAD
GZ_SIM_VISIBLE
sdf::Light gz::sim::convert(const msgs::Light &_in)
=======
IGNITION_GAZEBO_VISIBLE
sdf::Light gazebo::convert(const msgs::Light &_in)
>>>>>>> 216d5a51
{
  sdf::Light out;
  out.SetName(_in.name());
  out.SetRawPose(msgs::Convert(_in.pose()));
  out.SetDiffuse(msgs::Convert(_in.diffuse()));
  out.SetSpecular(msgs::Convert(_in.specular()));
  out.SetConstantAttenuationFactor(_in.attenuation_constant());
  out.SetLinearAttenuationFactor(_in.attenuation_linear());
  out.SetQuadraticAttenuationFactor(_in.attenuation_quadratic());
  out.SetAttenuationRange(_in.range());
  out.SetDirection(msgs::Convert(_in.direction()));
  out.SetIntensity(_in.intensity());
  out.SetCastShadows(_in.cast_shadows());
  out.SetSpotInnerAngle(math::Angle(_in.spot_inner_angle()));
  out.SetSpotOuterAngle(math::Angle(_in.spot_outer_angle()));
  out.SetSpotFalloff(_in.spot_falloff());
  out.SetLightOn(!_in.is_light_off());
  out.SetVisualize(_in.visualize_visual());

  if (_in.type() == msgs::Light_LightType_POINT)
    out.SetType(sdf::LightType::POINT);
  else if (_in.type() == msgs::Light_LightType_SPOT)
    out.SetType(sdf::LightType::SPOT);
  else if (_in.type() == msgs::Light_LightType_DIRECTIONAL)
    out.SetType(sdf::LightType::DIRECTIONAL);
  return out;
}

//////////////////////////////////////////////////
template<>
<<<<<<< HEAD
GZ_SIM_VISIBLE
msgs::GUI gz::sim::convert(const sdf::Gui &_in)
=======
IGNITION_GAZEBO_VISIBLE
msgs::GUI gazebo::convert(const sdf::Gui &_in)
>>>>>>> 216d5a51
{
  msgs::GUI out;

  out.set_fullscreen(_in.Fullscreen());

  // Set gui plugins
  for (uint64_t i = 0; i < _in.PluginCount(); ++i)
  {
    auto pluginMsg = out.add_plugin();
    pluginMsg->CopyFrom(convert<msgs::Plugin>(*_in.PluginByIndex(i)));
  }

  if (_in.Element()->HasElement("camera"))
  {
    gzwarn << "<gui><camera> can't be converted yet" << std::endl;
  }

  return out;
}

//////////////////////////////////////////////////
template<>
<<<<<<< HEAD
GZ_SIM_VISIBLE
msgs::Time gz::sim::convert(
=======
IGNITION_GAZEBO_VISIBLE
msgs::Time gazebo::convert(
>>>>>>> 216d5a51
    const std::chrono::steady_clock::duration &_in)
{
  msgs::Time out;

<<<<<<< HEAD
  auto secNsec = gz::math::durationToSecNsec(_in);
=======
  auto secNsec = math::durationToSecNsec(_in);
>>>>>>> 216d5a51

  out.set_sec(secNsec.first);
  out.set_nsec(secNsec.second);

  return out;
}

//////////////////////////////////////////////////
template<>
<<<<<<< HEAD
GZ_SIM_VISIBLE
std::chrono::steady_clock::duration gz::sim::convert(
=======
IGNITION_GAZEBO_VISIBLE
std::chrono::steady_clock::duration gazebo::convert(
>>>>>>> 216d5a51
    const msgs::Time &_in)
{
  return std::chrono::seconds(_in.sec()) + std::chrono::nanoseconds(_in.nsec());
}

//////////////////////////////////////////////////
template<>
<<<<<<< HEAD
GZ_SIM_VISIBLE
msgs::Inertial gz::sim::convert(const math::Inertiald &_in)
=======
IGNITION_GAZEBO_VISIBLE
msgs::Inertial gazebo::convert(const math::Inertiald &_in)
>>>>>>> 216d5a51
{
  msgs::Inertial out;
  msgs::Set(out.mutable_pose(), _in.Pose());
  out.set_mass(_in.MassMatrix().Mass());
  out.set_ixx(_in.MassMatrix().Ixx());
  out.set_iyy(_in.MassMatrix().Iyy());
  out.set_izz(_in.MassMatrix().Izz());
  out.set_ixy(_in.MassMatrix().Ixy());
  out.set_ixz(_in.MassMatrix().Ixz());
  out.set_iyz(_in.MassMatrix().Iyz());
  return out;
}

//////////////////////////////////////////////////
template<>
<<<<<<< HEAD
GZ_SIM_VISIBLE
math::Inertiald gz::sim::convert(const msgs::Inertial &_in)
=======
IGNITION_GAZEBO_VISIBLE
math::Inertiald gazebo::convert(const msgs::Inertial &_in)
>>>>>>> 216d5a51
{
  math::MassMatrix3d massMatrix;
  massMatrix.SetMass(_in.mass());
  massMatrix.SetIxx(_in.ixx());
  massMatrix.SetIyy(_in.iyy());
  massMatrix.SetIzz(_in.izz());
  massMatrix.SetIxy(_in.ixy());
  massMatrix.SetIxz(_in.ixz());
  massMatrix.SetIyz(_in.iyz());

  math::Inertiald out;
  out.SetMassMatrix(massMatrix);
  out.SetPose(msgs::Convert(_in.pose()));
  return out;
}

//////////////////////////////////////////////////
template<>
<<<<<<< HEAD
GZ_SIM_VISIBLE
msgs::Axis gz::sim::convert(const sdf::JointAxis &_in)
=======
IGNITION_GAZEBO_VISIBLE
msgs::Axis gazebo::convert(const sdf::JointAxis &_in)
>>>>>>> 216d5a51
{
  msgs::Axis out;
  msgs::Set(out.mutable_xyz(), _in.Xyz());
  out.set_xyz_expressed_in(_in.XyzExpressedIn());
  out.set_damping(_in.Damping());
  out.set_friction(_in.Friction());
  out.set_limit_lower(_in.Lower());
  out.set_limit_upper(_in.Upper());
  out.set_limit_effort(_in.Effort());
  out.set_limit_velocity(_in.MaxVelocity());

  // TODO(anyone) Only on SDF:
  // * initial position
  // * spring reference
  // * spring stiffness
  // * stiffness
  // * dissipation
  // Only on msg:
  // * position
  // * velocity
  // * force
  // * acceleration

  return out;
}

//////////////////////////////////////////////////
template<>
<<<<<<< HEAD
GZ_SIM_VISIBLE
sdf::JointAxis gz::sim::convert(const msgs::Axis &_in)
=======
IGNITION_GAZEBO_VISIBLE
sdf::JointAxis gazebo::convert(const msgs::Axis &_in)
>>>>>>> 216d5a51
{
  sdf::JointAxis out;
  sdf::Errors errors = out.SetXyz(msgs::Convert(_in.xyz()));
  for (const auto &err : errors) {
    gzerr << err.Message() << std::endl;
  }
  out.SetXyzExpressedIn(_in.xyz_expressed_in());
  out.SetDamping(_in.damping());
  out.SetFriction(_in.friction());
  out.SetLower(_in.limit_lower());
  out.SetUpper(_in.limit_upper());
  out.SetEffort(_in.limit_effort());
  out.SetMaxVelocity(_in.limit_velocity());
  return out;
}

//////////////////////////////////////////////////
template<>
<<<<<<< HEAD
GZ_SIM_VISIBLE
msgs::Scene gz::sim::convert(const sdf::Scene &_in)
=======
IGNITION_GAZEBO_VISIBLE
msgs::Scene gazebo::convert(const sdf::Scene &_in)
>>>>>>> 216d5a51
{
  msgs::Scene out;
  // todo(anyone) add Name to sdf::Scene?
  // out.set_name(_in.Name());
  msgs::Set(out.mutable_ambient(), _in.Ambient());
  msgs::Set(out.mutable_background(), _in.Background());
  out.set_shadows(_in.Shadows());
  out.set_grid(_in.Grid());
  out.set_origin_visual(_in.OriginVisual());

  if (_in.Sky())
  {
    msgs::Sky *skyMsg = out.mutable_sky();
    skyMsg->set_time(_in.Sky()->Time());
    skyMsg->set_sunrise(_in.Sky()->Sunrise());
    skyMsg->set_sunset(_in.Sky()->Sunset());
    skyMsg->set_wind_speed(_in.Sky()->CloudSpeed());
    skyMsg->set_wind_direction(_in.Sky()->CloudDirection().Radian());
    skyMsg->set_humidity(_in.Sky()->CloudHumidity());
    skyMsg->set_mean_cloud_size(_in.Sky()->CloudMeanSize());
    msgs::Set(skyMsg->mutable_cloud_ambient(),
        _in.Sky()->CloudAmbient());

    if (!_in.Sky()->CubemapUri().empty())
    {
      auto header = skyMsg->mutable_header()->add_data();
      header->set_key("cubemap_uri");
      header->add_value(_in.Sky()->CubemapUri());
    }
  }

  return out;
}

//////////////////////////////////////////////////
template<>
<<<<<<< HEAD
GZ_SIM_VISIBLE
sdf::Scene gz::sim::convert(const msgs::Scene &_in)
=======
IGNITION_GAZEBO_VISIBLE
sdf::Scene gazebo::convert(const msgs::Scene &_in)
>>>>>>> 216d5a51
{
  sdf::Scene out;
  // todo(anyone) add SetName to sdf::Scene?
  // out.SetName(_in.name());
  out.SetAmbient(msgs::Convert(_in.ambient()));
  out.SetBackground(msgs::Convert(_in.background()));
  out.SetShadows(_in.shadows());
  out.SetGrid(_in.grid());
  out.SetOriginVisual(_in.origin_visual());

  if (_in.has_sky())
  {
    sdf::Sky sky;
    sky.SetTime(_in.sky().time());
    sky.SetSunrise(_in.sky().sunrise());
    sky.SetSunset(_in.sky().sunset());
    sky.SetCloudSpeed(_in.sky().wind_speed());
    sky.SetCloudDirection(math::Angle(_in.sky().wind_direction()));
    sky.SetCloudHumidity(_in.sky().humidity());
    sky.SetCloudMeanSize(_in.sky().mean_cloud_size());
    sky.SetCloudAmbient(msgs::Convert(_in.sky().cloud_ambient()));

    for (int i = 0; i < _in.sky().header().data_size(); ++i)
    {
      auto data = _in.sky().header().data(i);
      if (data.key() == "cubemap_uri" && data.value_size() > 0)
      {
        sky.SetCubemapUri(data.value(0));
      }
    }

    out.SetSky(sky);
  }
  return out;
}

//////////////////////////////////////////////////
template<>
<<<<<<< HEAD
GZ_SIM_VISIBLE
msgs::Atmosphere gz::sim::convert(const sdf::Atmosphere &_in)
=======
IGNITION_GAZEBO_VISIBLE
msgs::Atmosphere gazebo::convert(const sdf::Atmosphere &_in)
>>>>>>> 216d5a51
{
  msgs::Atmosphere out;
  out.set_temperature(_in.Temperature().Kelvin());
  out.set_pressure(_in.Pressure());
  if (_in.Type() == sdf::AtmosphereType::ADIABATIC)
  {
    out.set_type(msgs::Atmosphere::ADIABATIC);
  }
  // todo(anyone) add mass density to sdf::Atmosphere?
  // out.set_mass_density(_in.MassDensity());k

  return out;
}

//////////////////////////////////////////////////
template<>
<<<<<<< HEAD
GZ_SIM_VISIBLE
sdf::Atmosphere gz::sim::convert(const msgs::Atmosphere &_in)
=======
IGNITION_GAZEBO_VISIBLE
sdf::Atmosphere gazebo::convert(const msgs::Atmosphere &_in)
>>>>>>> 216d5a51
{
  sdf::Atmosphere out;
  out.SetTemperature(math::Temperature(_in.temperature()));
  out.SetPressure(_in.pressure());
  // todo(anyone) add temperature gradient to msgs::Atmosphere?

  if (_in.type() == msgs::Atmosphere::ADIABATIC)
  {
    out.SetType(sdf::AtmosphereType::ADIABATIC);
  }

  return out;
}

//////////////////////////////////////////////////
<<<<<<< HEAD
void gz::sim::set(msgs::Time *_msg,
    const std::chrono::steady_clock::duration &_in)
{
  auto secNsec = gz::math::durationToSecNsec(_in);
=======
void gazebo::set(msgs::Time *_msg,
    const std::chrono::steady_clock::duration &_in)
{
  auto secNsec = math::durationToSecNsec(_in);
>>>>>>> 216d5a51
  _msg->set_sec(secNsec.first);
  _msg->set_nsec(secNsec.second);
}

//////////////////////////////////////////////////
<<<<<<< HEAD
void gz::sim::set(msgs::WorldStatistics *_msg,
    const sim::UpdateInfo &_in)
=======
void gazebo::set(msgs::WorldStatistics *_msg,
    const gazebo::UpdateInfo &_in)
>>>>>>> 216d5a51
{
  set(_msg->mutable_sim_time(), _in.simTime);
  set(_msg->mutable_real_time(), _in.realTime);
  set(_msg->mutable_step_size(), _in.dt);
  _msg->set_iterations(_in.iterations);
  _msg->set_paused(_in.paused);
}

//////////////////////////////////////////////////
template<>
<<<<<<< HEAD
GZ_SIM_VISIBLE
msgs::Physics gz::sim::convert(const sdf::Physics &_in)
=======
IGNITION_GAZEBO_VISIBLE
msgs::Physics gazebo::convert(const sdf::Physics &_in)
>>>>>>> 216d5a51
{
  msgs::Physics out;
  out.set_max_step_size(_in.MaxStepSize());
  out.set_real_time_factor(_in.RealTimeFactor());
  return out;
}

//////////////////////////////////////////////////
template<>
<<<<<<< HEAD
GZ_SIM_VISIBLE
sdf::Physics gz::sim::convert(const msgs::Physics &_in)
=======
IGNITION_GAZEBO_VISIBLE
sdf::Physics gazebo::convert(const msgs::Physics &_in)
>>>>>>> 216d5a51
{
  sdf::Physics out;
  out.SetRealTimeFactor(_in.real_time_factor());
  out.SetMaxStepSize(_in.max_step_size());
  return out;
}

//////////////////////////////////////////////////
<<<<<<< HEAD
void gz::sim::set(msgs::SensorNoise *_msg, const sdf::Noise &_sdf)
=======
void gazebo::set(msgs::SensorNoise *_msg, const sdf::Noise &_sdf)
>>>>>>> 216d5a51
{
  switch (_sdf.Type())
  {
    case sdf::NoiseType::GAUSSIAN:
      _msg->set_type(msgs::SensorNoise::GAUSSIAN);
      break;
    case sdf::NoiseType::GAUSSIAN_QUANTIZED:
      _msg->set_type(msgs::SensorNoise::GAUSSIAN_QUANTIZED);
      break;

    case sdf::NoiseType::NONE:
    default:
      _msg->set_type(msgs::SensorNoise::NONE);
      break;
  }

  _msg->set_mean(_sdf.Mean());
  _msg->set_stddev(_sdf.StdDev());
  _msg->set_bias_mean(_sdf.BiasMean());
  _msg->set_bias_stddev(_sdf.BiasStdDev());
  _msg->set_precision(_sdf.Precision());
  _msg->set_dynamic_bias_stddev(_sdf.DynamicBiasStdDev());
  _msg->set_dynamic_bias_correlation_time(_sdf.DynamicBiasCorrelationTime());
}

//////////////////////////////////////////////////
std::string gz::sim::convert(const sdf::LightType &_in)
{
  if (_in == sdf::LightType::POINT)
  {
    return std::string("point");
  }
  else if (_in == sdf::LightType::DIRECTIONAL)
  {
    return std::string("directional");
  }
  else if (_in == sdf::LightType::SPOT)
  {
    return std::string("spot");
  }
  return std::string("");
}

//////////////////////////////////////////////////
sdf::LightType gz::sim::convert(const std::string &_in)
{
  std::string inLowerCase = _in;
  std::transform(_in.begin(), _in.end(), inLowerCase.begin(), ::tolower);
  if (inLowerCase == "point")
  {
    return sdf::LightType::POINT;
  }
  else if (inLowerCase == "directional")
  {
    return sdf::LightType::DIRECTIONAL;
  }
  else if (inLowerCase == "spot")
  {
    return sdf::LightType::SPOT;
  }
  return sdf::LightType::INVALID;
}

//////////////////////////////////////////////////
template<>
<<<<<<< HEAD
GZ_SIM_VISIBLE
sdf::Noise gz::sim::convert(const msgs::SensorNoise &_in)
=======
IGNITION_GAZEBO_VISIBLE
sdf::Noise gazebo::convert(const msgs::SensorNoise &_in)
>>>>>>> 216d5a51
{
  sdf::Noise out;

  switch (_in.type())
  {
    case msgs::SensorNoise::GAUSSIAN:
      out.SetType(sdf::NoiseType::GAUSSIAN);
      break;
    case msgs::SensorNoise::GAUSSIAN_QUANTIZED:
      out.SetType(sdf::NoiseType::GAUSSIAN_QUANTIZED);
      break;

    case msgs::SensorNoise::NONE:
    default:
      out.SetType(sdf::NoiseType::NONE);
      break;
  }

  out.SetMean(_in.mean());
  out.SetStdDev(_in.stddev());
  out.SetBiasMean(_in.bias_mean());
  out.SetBiasStdDev(_in.bias_stddev());
  out.SetPrecision(_in.precision());
  out.SetDynamicBiasStdDev(_in.dynamic_bias_stddev());
  out.SetDynamicBiasCorrelationTime(_in.dynamic_bias_correlation_time());
  return out;
}


//////////////////////////////////////////////////
template<>
<<<<<<< HEAD
GZ_SIM_VISIBLE
msgs::Sensor gz::sim::convert(const sdf::Sensor &_in)
=======
IGNITION_GAZEBO_VISIBLE
msgs::Sensor gazebo::convert(const sdf::Sensor &_in)
>>>>>>> 216d5a51
{
  msgs::Sensor out;
  out.set_name(_in.Name());
  out.set_type(_in.TypeStr());
  out.set_update_rate(_in.UpdateRate());
  out.set_topic(_in.Topic());
  msgs::Set(out.mutable_pose(), _in.RawPose());

  if (_in.Type() == sdf::SensorType::MAGNETOMETER)
  {
    if (_in.MagnetometerSensor())
    {
      msgs::MagnetometerSensor *sensor = out.mutable_magnetometer();
      if (_in.MagnetometerSensor()->XNoise().Type() != sdf::NoiseType::NONE)
      {
<<<<<<< HEAD
        gz::sim::set(sensor->mutable_x_noise(),
=======
        gazebo::set(sensor->mutable_x_noise(),
>>>>>>> 216d5a51
            _in.MagnetometerSensor()->XNoise());
      }
      if (_in.MagnetometerSensor()->YNoise().Type() != sdf::NoiseType::NONE)
      {
<<<<<<< HEAD
        gz::sim::set(sensor->mutable_y_noise(),
=======
        gazebo::set(sensor->mutable_y_noise(),
>>>>>>> 216d5a51
            _in.MagnetometerSensor()->YNoise());
      }
      if (_in.MagnetometerSensor()->ZNoise().Type() != sdf::NoiseType::NONE)
      {
<<<<<<< HEAD
        gz::sim::set(sensor->mutable_z_noise(),
=======
        gazebo::set(sensor->mutable_z_noise(),
>>>>>>> 216d5a51
            _in.MagnetometerSensor()->ZNoise());
      }
    }
    else
    {
      gzerr << "Attempting to convert a magnetometer SDF sensor, but the "
        << "sensor pointer is null.\n";
    }
  }
  else if (_in.Type() == sdf::SensorType::CAMERA ||
           _in.Type() == sdf::SensorType::DEPTH_CAMERA ||
           _in.Type() == sdf::SensorType::RGBD_CAMERA ||
           _in.Type() == sdf::SensorType::THERMAL_CAMERA)
  {
    if (_in.CameraSensor())
    {
      const sdf::Camera *sdfCam = _in.CameraSensor();
      msgs::CameraSensor *sensor = out.mutable_camera();
      sensor->set_horizontal_fov(sdfCam->HorizontalFov().Radian());
      sensor->mutable_image_size()->set_x(sdfCam->ImageWidth());
      sensor->mutable_image_size()->set_y(sdfCam->ImageHeight());
      sensor->set_near_clip(sdfCam->NearClip());
      sensor->set_far_clip(sdfCam->FarClip());
      sensor->set_save_enabled(sdfCam->SaveFrames());
      sensor->set_save_path(sdfCam->SaveFramesPath());
      sensor->set_image_format(sdfCam->PixelFormatStr());
      msgs::Distortion *dist = sensor->mutable_distortion();
      msgs::Set(dist->mutable_center(), sdfCam->DistortionCenter());
      dist->set_k1(sdfCam->DistortionK1());
      dist->set_k2(sdfCam->DistortionK2());
      dist->set_k3(sdfCam->DistortionK3());
      dist->set_p1(sdfCam->DistortionP1());
      dist->set_p2(sdfCam->DistortionP2());
    }
    else
    {
      gzerr << "Attempting to convert a camera SDF sensor, but the "
        << "sensor pointer is null.\n";
    }
  }
  else if (_in.Type() == sdf::SensorType::GPS ||
           _in.Type() == sdf::SensorType::NAVSAT)
  {
    if (_in.NavSatSensor())
    {
      auto sdfSensor = _in.NavSatSensor();

      // \TODO(chapulina) Update to navsat on Garden
      auto sensor = out.mutable_gps();

      if (sdfSensor->HorizontalPositionNoise().Type() != sdf::NoiseType::NONE)
      {
        sim::set(sensor->mutable_position()->mutable_horizontal_noise(),
            sdfSensor->HorizontalPositionNoise());
      }
      if (sdfSensor->VerticalPositionNoise().Type() != sdf::NoiseType::NONE)
      {
        sim::set(sensor->mutable_position()->mutable_vertical_noise(),
            sdfSensor->VerticalPositionNoise());

      }
      if (sdfSensor->HorizontalVelocityNoise().Type() != sdf::NoiseType::NONE)
      {
        sim::set(sensor->mutable_velocity()->mutable_horizontal_noise(),
            sdfSensor->HorizontalVelocityNoise());
      }
      if (sdfSensor->VerticalVelocityNoise().Type() != sdf::NoiseType::NONE)
      {
        sim::set(sensor->mutable_velocity()->mutable_vertical_noise(),
            sdfSensor->VerticalVelocityNoise());
      }
    }
    else
    {
      gzerr << "Attempting to convert a NavSat SDF sensor, but the "
        << "sensor pointer is null.\n";
    }
  }
  else if (_in.Type() == sdf::SensorType::ALTIMETER)
  {
    if (_in.AltimeterSensor())
    {
      msgs::AltimeterSensor *sensor = out.mutable_altimeter();

      if (_in.AltimeterSensor()->VerticalPositionNoise().Type()
          != sdf::NoiseType::NONE)
      {
<<<<<<< HEAD
        gz::sim::set(sensor->mutable_vertical_position_noise(),
=======
        gazebo::set(sensor->mutable_vertical_position_noise(),
>>>>>>> 216d5a51
            _in.AltimeterSensor()->VerticalPositionNoise());
      }
      if (_in.AltimeterSensor()->VerticalVelocityNoise().Type()
          != sdf::NoiseType::NONE)
      {
<<<<<<< HEAD
        gz::sim::set(sensor->mutable_vertical_velocity_noise(),
=======
        gazebo::set(sensor->mutable_vertical_velocity_noise(),
>>>>>>> 216d5a51
            _in.AltimeterSensor()->VerticalVelocityNoise());
      }
    }
    else
    {
      gzerr << "Attempting to convert an altimeter SDF sensor, but the "
        << "sensor pointer is null.\n";
    }
  }
  else if (_in.Type() == sdf::SensorType::AIR_PRESSURE)
  {
    if (_in.AirPressureSensor())
    {
      msgs::AirPressureSensor *sensor = out.mutable_air_pressure();

      if (_in.AirPressureSensor()->PressureNoise().Type()
          != sdf::NoiseType::NONE)
      {
<<<<<<< HEAD
        gz::sim::set(sensor->mutable_pressure_noise(),
=======
        gazebo::set(sensor->mutable_pressure_noise(),
>>>>>>> 216d5a51
            _in.AirPressureSensor()->PressureNoise());
      }
      sensor->set_reference_altitude(
          _in.AirPressureSensor()->ReferenceAltitude());
    }
    else
    {
      gzerr << "Attempting to convert an air pressure SDF sensor, but the "
        << "sensor pointer is null.\n";
    }
  }
  else if (_in.Type() == sdf::SensorType::IMU)
  {
    if (_in.ImuSensor())
    {
      const sdf::Imu *sdfImu = _in.ImuSensor();
      msgs::IMUSensor *sensor = out.mutable_imu();

      if (sdfImu->LinearAccelerationXNoise().Type() != sdf::NoiseType::NONE)
      {
<<<<<<< HEAD
        gz::sim::set(
=======
        gazebo::set(
>>>>>>> 216d5a51
            sensor->mutable_linear_acceleration()->mutable_x_noise(),
            sdfImu->LinearAccelerationXNoise());
      }
      if (sdfImu->LinearAccelerationYNoise().Type() != sdf::NoiseType::NONE)
      {
<<<<<<< HEAD
        gz::sim::set(
=======
        gazebo::set(
>>>>>>> 216d5a51
            sensor->mutable_linear_acceleration()->mutable_y_noise(),
            sdfImu->LinearAccelerationYNoise());
      }
      if (sdfImu->LinearAccelerationZNoise().Type() != sdf::NoiseType::NONE)
      {
<<<<<<< HEAD
        gz::sim::set(
=======
        gazebo::set(
>>>>>>> 216d5a51
            sensor->mutable_linear_acceleration()->mutable_z_noise(),
            sdfImu->LinearAccelerationZNoise());
      }

      if (sdfImu->AngularVelocityXNoise().Type() != sdf::NoiseType::NONE)
      {
<<<<<<< HEAD
        gz::sim::set(
=======
        gazebo::set(
>>>>>>> 216d5a51
            sensor->mutable_angular_velocity()->mutable_x_noise(),
            sdfImu->AngularVelocityXNoise());
      }
      if (sdfImu->AngularVelocityYNoise().Type() != sdf::NoiseType::NONE)
      {
<<<<<<< HEAD
        gz::sim::set(
=======
        gazebo::set(
>>>>>>> 216d5a51
            sensor->mutable_angular_velocity()->mutable_y_noise(),
            sdfImu->AngularVelocityYNoise());
      }
      if (sdfImu->AngularVelocityZNoise().Type() != sdf::NoiseType::NONE)
      {
<<<<<<< HEAD
        gz::sim::set(
=======
        gazebo::set(
>>>>>>> 216d5a51
            sensor->mutable_angular_velocity()->mutable_z_noise(),
            sdfImu->AngularVelocityZNoise());
      }
      sensor->mutable_orientation_ref_frame()->set_localization(
          sdfImu->Localization());

      msgs::Set(sensor->mutable_orientation_ref_frame()->mutable_custom_rpy(),
        sdfImu->CustomRpy());
      sensor->mutable_orientation_ref_frame()->set_custom_rpy_parent_frame(
          sdfImu->CustomRpyParentFrame());

      msgs::Set(
          sensor->mutable_orientation_ref_frame()->mutable_gravity_dir_x(),
          sdfImu->GravityDirX());
      sensor->mutable_orientation_ref_frame()->set_gravity_dir_x_parent_frame(
          sdfImu->GravityDirXParentFrame());
    }
    else
    {
      gzerr << "Attempting to convert an IMU SDF sensor, but the "
        << "sensor pointer is null.\n";
    }
  }
  else if (_in.Type() == sdf::SensorType::LIDAR ||
           _in.Type() == sdf::SensorType::GPU_LIDAR)
  {
    if (_in.LidarSensor())
    {
      const sdf::Lidar *sdfLidar = _in.LidarSensor();
      msgs::LidarSensor *sensor = out.mutable_lidar();

      if (sdfLidar->LidarNoise().Type() != sdf::NoiseType::NONE)
      {
<<<<<<< HEAD
        gz::sim::set(sensor->mutable_noise(), sdfLidar->LidarNoise());
=======
        gazebo::set(sensor->mutable_noise(), sdfLidar->LidarNoise());
>>>>>>> 216d5a51
      }
      sensor->set_horizontal_samples(sdfLidar->HorizontalScanSamples());
      sensor->set_horizontal_resolution(sdfLidar->HorizontalScanResolution());
      sensor->set_horizontal_min_angle(
          sdfLidar->HorizontalScanMinAngle().Radian());
      sensor->set_horizontal_max_angle(
          sdfLidar->HorizontalScanMaxAngle().Radian());

      sensor->set_vertical_samples(sdfLidar->VerticalScanSamples());
      sensor->set_vertical_resolution(sdfLidar->VerticalScanResolution());
      sensor->set_vertical_min_angle(sdfLidar->VerticalScanMinAngle().Radian());
      sensor->set_vertical_max_angle(sdfLidar->VerticalScanMaxAngle().Radian());

      sensor->set_range_min(sdfLidar->RangeMin());
      sensor->set_range_max(sdfLidar->RangeMax());
      sensor->set_range_resolution(sdfLidar->RangeResolution());
    }
    else
    {
      gzerr << "Attempting to convert a Lidar SDF sensor, but the "
        << "sensor pointer is null.\n";
    }
  }
  return out;
}

//////////////////////////////////////////////////
template<>
<<<<<<< HEAD
GZ_SIM_VISIBLE
sdf::Sensor gz::sim::convert(const msgs::Sensor &_in)
=======
IGNITION_GAZEBO_VISIBLE
sdf::Sensor gazebo::convert(const msgs::Sensor &_in)
>>>>>>> 216d5a51
{
  sdf::Sensor out;
  out.SetName(_in.name());
  if (!out.SetType(_in.type()))
    gzerr << "Failed to set the sensor type from [" << _in.type() << "]\n";

  out.SetUpdateRate(_in.update_rate());
  out.SetTopic(_in.topic());
  out.SetRawPose(msgs::Convert(_in.pose()));
  if (out.Type() == sdf::SensorType::MAGNETOMETER)
  {
    sdf::Magnetometer sensor;
    if (_in.has_magnetometer())
    {
      if (_in.magnetometer().has_x_noise())
      {
<<<<<<< HEAD
        sensor.SetXNoise(gz::sim::convert<sdf::Noise>(
=======
        sensor.SetXNoise(gazebo::convert<sdf::Noise>(
>>>>>>> 216d5a51
              _in.magnetometer().x_noise()));
      }
      if (_in.magnetometer().has_y_noise())
      {
<<<<<<< HEAD
        sensor.SetYNoise(gz::sim::convert<sdf::Noise>(
=======
        sensor.SetYNoise(gazebo::convert<sdf::Noise>(
>>>>>>> 216d5a51
              _in.magnetometer().y_noise()));
      }
      if (_in.magnetometer().has_z_noise())
      {
<<<<<<< HEAD
        sensor.SetZNoise(gz::sim::convert<sdf::Noise>(
=======
        sensor.SetZNoise(gazebo::convert<sdf::Noise>(
>>>>>>> 216d5a51
              _in.magnetometer().z_noise()));
      }
    }
    else
    {
      gzerr << "Attempting to convert a magnetometer sensor message, but the "
        << "message does not have a magnetometer nested message.\n";
    }

    out.SetMagnetometerSensor(sensor);
  }
  else if (out.Type() == sdf::SensorType::CAMERA ||
           out.Type() == sdf::SensorType::DEPTH_CAMERA ||
           out.Type() == sdf::SensorType::RGBD_CAMERA ||
           out.Type() == sdf::SensorType::THERMAL_CAMERA)
  {
    sdf::Camera sensor;

    if (_in.has_camera())
    {
      sensor.SetHorizontalFov(_in.camera().horizontal_fov());
      sensor.SetImageWidth(static_cast<int>(_in.camera().image_size().x()));
      sensor.SetImageHeight(static_cast<int>(_in.camera().image_size().y()));
      sensor.SetPixelFormatStr(_in.camera().image_format());
      sensor.SetNearClip(_in.camera().near_clip());
      sensor.SetFarClip(_in.camera().far_clip());
      sensor.SetSaveFrames(_in.camera().save_enabled());
      sensor.SetSaveFramesPath(_in.camera().save_path());
      if (_in.camera().has_distortion())
      {
        sensor.SetDistortionK1(_in.camera().distortion().k1());
        sensor.SetDistortionK2(_in.camera().distortion().k2());
        sensor.SetDistortionK3(_in.camera().distortion().k3());
        sensor.SetDistortionP1(_in.camera().distortion().p1());
        sensor.SetDistortionP2(_in.camera().distortion().p2());
        sensor.SetDistortionCenter(
            msgs::Convert(_in.camera().distortion().center()));
      }
    }
    else
    {
      gzerr << "Attempting to convert a camera sensor message, but the "
        << "message does not have a camera nested message.\n";
    }

    out.SetCameraSensor(sensor);
  }
  else if (out.Type() == sdf::SensorType::ALTIMETER)
  {
    sdf::Altimeter sensor;
    if (_in.has_altimeter())
    {
      if (_in.altimeter().has_vertical_position_noise())
      {
<<<<<<< HEAD
        sensor.SetVerticalPositionNoise(gz::sim::convert<sdf::Noise>(
=======
        sensor.SetVerticalPositionNoise(gazebo::convert<sdf::Noise>(
>>>>>>> 216d5a51
              _in.altimeter().vertical_position_noise()));
      }

      if (_in.altimeter().has_vertical_velocity_noise())
      {
<<<<<<< HEAD
        sensor.SetVerticalVelocityNoise(gz::sim::convert<sdf::Noise>(
=======
        sensor.SetVerticalVelocityNoise(gazebo::convert<sdf::Noise>(
>>>>>>> 216d5a51
              _in.altimeter().vertical_velocity_noise()));
      }
    }
    else
    {
      gzerr << "Attempting to convert an altimeter sensor message, but the "
        << "message does not have a altimeter nested message.\n";
    }

    out.SetAltimeterSensor(sensor);
  }
  else if (out.Type() == sdf::SensorType::AIR_PRESSURE)
  {
    sdf::AirPressure sensor;
    if (_in.has_air_pressure())
    {
      if (_in.air_pressure().has_pressure_noise())
      {
<<<<<<< HEAD
        sensor.SetPressureNoise(gz::sim::convert<sdf::Noise>(
=======
        sensor.SetPressureNoise(gazebo::convert<sdf::Noise>(
>>>>>>> 216d5a51
              _in.air_pressure().pressure_noise()));
      }

      sensor.SetReferenceAltitude(_in.air_pressure().reference_altitude());
    }
    else
    {
      gzerr << "Attempting to convert an air pressure sensor message, but the "
        << "message does not have an air pressure nested message.\n";
    }

    out.SetAirPressureSensor(sensor);
  }
  else if (out.Type() == sdf::SensorType::IMU)
  {
    sdf::Imu sensor;
    if (_in.has_imu())
    {
      if (_in.imu().has_linear_acceleration())
      {
        if (_in.imu().linear_acceleration().has_x_noise())
        {
          sensor.SetLinearAccelerationXNoise(
<<<<<<< HEAD
              gz::sim::convert<sdf::Noise>(
=======
              gazebo::convert<sdf::Noise>(
>>>>>>> 216d5a51
                _in.imu().linear_acceleration().x_noise()));
        }
        if (_in.imu().linear_acceleration().has_y_noise())
        {
          sensor.SetLinearAccelerationYNoise(
<<<<<<< HEAD
              gz::sim::convert<sdf::Noise>(
=======
              gazebo::convert<sdf::Noise>(
>>>>>>> 216d5a51
                _in.imu().linear_acceleration().y_noise()));
        }
        if (_in.imu().linear_acceleration().has_z_noise())
        {
          sensor.SetLinearAccelerationZNoise(
<<<<<<< HEAD
              gz::sim::convert<sdf::Noise>(
=======
              gazebo::convert<sdf::Noise>(
>>>>>>> 216d5a51
                _in.imu().linear_acceleration().z_noise()));
        }
      }

      if (_in.imu().has_angular_velocity())
      {
        if (_in.imu().angular_velocity().has_x_noise())
        {
          sensor.SetAngularVelocityXNoise(
<<<<<<< HEAD
              gz::sim::convert<sdf::Noise>(
=======
              gazebo::convert<sdf::Noise>(
>>>>>>> 216d5a51
                _in.imu().angular_velocity().x_noise()));
        }
        if (_in.imu().angular_velocity().has_y_noise())
        {
          sensor.SetAngularVelocityYNoise(
<<<<<<< HEAD
              gz::sim::convert<sdf::Noise>(
=======
              gazebo::convert<sdf::Noise>(
>>>>>>> 216d5a51
                _in.imu().angular_velocity().y_noise()));
        }
        if (_in.imu().angular_velocity().has_z_noise())
        {
          sensor.SetAngularVelocityZNoise(
<<<<<<< HEAD
              gz::sim::convert<sdf::Noise>(
=======
              gazebo::convert<sdf::Noise>(
>>>>>>> 216d5a51
                _in.imu().angular_velocity().z_noise()));
        }
      }

      if (_in.imu().has_orientation_ref_frame())
      {
        sensor.SetLocalization(
            _in.imu().orientation_ref_frame().localization());

        if (_in.imu().orientation_ref_frame().has_custom_rpy())
        {
          sensor.SetCustomRpy(
              msgs::Convert(_in.imu().orientation_ref_frame().custom_rpy()));
          sensor.SetCustomRpyParentFrame(
              _in.imu().orientation_ref_frame().custom_rpy_parent_frame());
        }

        if (_in.imu().orientation_ref_frame().has_gravity_dir_x())
        {
          sensor.SetGravityDirX(msgs::Convert(
                _in.imu().orientation_ref_frame().gravity_dir_x()));
          sensor.SetGravityDirXParentFrame(
              _in.imu().orientation_ref_frame().gravity_dir_x_parent_frame());
        }
      }
    }
    else
    {
      gzerr << "Attempting to convert an IMU sensor message, but the "
        << "message does not have an IMU nested message.\n";
    }

    out.SetImuSensor(sensor);
  }
  else if (out.Type() == sdf::SensorType::GPU_LIDAR ||
           out.Type() == sdf::SensorType::LIDAR)
  {
    sdf::Lidar sensor;
    if (_in.has_lidar())
    {
      sensor.SetHorizontalScanSamples(_in.lidar().horizontal_samples());
      sensor.SetHorizontalScanResolution(_in.lidar().horizontal_resolution());
      sensor.SetHorizontalScanMinAngle(_in.lidar().horizontal_min_angle());
      sensor.SetHorizontalScanMaxAngle(_in.lidar().horizontal_max_angle());

      sensor.SetVerticalScanSamples(_in.lidar().vertical_samples());
      sensor.SetVerticalScanResolution(_in.lidar().vertical_resolution());
      sensor.SetVerticalScanMinAngle(_in.lidar().vertical_min_angle());
      sensor.SetVerticalScanMaxAngle(_in.lidar().vertical_max_angle());

      sensor.SetRangeMin(_in.lidar().range_min());
      sensor.SetRangeMax(_in.lidar().range_max());
      sensor.SetRangeResolution(_in.lidar().range_resolution());

      if (_in.lidar().has_noise())
      {
<<<<<<< HEAD
        sensor.SetLidarNoise(gz::sim::convert<sdf::Noise>(
=======
        sensor.SetLidarNoise(gazebo::convert<sdf::Noise>(
>>>>>>> 216d5a51
              _in.lidar().noise()));
      }
    }
    else
    {
      gzerr << "Attempting to convert a lidar sensor message, but the "
        << "message does not have a lidar nested message.\n";
    }

    out.SetLidarSensor(sensor);
  }
  return out;
}

//////////////////////////////////////////////////
template<>
<<<<<<< HEAD
GZ_SIM_VISIBLE
msgs::WorldStatistics gz::sim::convert(const sim::UpdateInfo &_in)
=======
IGNITION_GAZEBO_VISIBLE
msgs::WorldStatistics gazebo::convert(const gazebo::UpdateInfo &_in)
>>>>>>> 216d5a51
{
  msgs::WorldStatistics out;
  set(&out, _in);
  return out;
}

//////////////////////////////////////////////////
template<>
<<<<<<< HEAD
GZ_SIM_VISIBLE
sim::UpdateInfo gz::sim::convert(const msgs::WorldStatistics &_in)
=======
IGNITION_GAZEBO_VISIBLE
gazebo::UpdateInfo gazebo::convert(const msgs::WorldStatistics &_in)
>>>>>>> 216d5a51
{
  sim::UpdateInfo out;
  out.iterations = _in.iterations();
  out.paused = _in.paused();
  out.simTime = convert<std::chrono::steady_clock::duration>(_in.sim_time());
  out.realTime = convert<std::chrono::steady_clock::duration>(_in.real_time());
  out.dt = convert<std::chrono::steady_clock::duration>(_in.step_size());
  return out;
}

//////////////////////////////////////////////////
template<>
<<<<<<< HEAD
GZ_SIM_VISIBLE
msgs::AxisAlignedBox gz::sim::convert(const math::AxisAlignedBox &_in)
=======
IGNITION_GAZEBO_VISIBLE
msgs::AxisAlignedBox gazebo::convert(const math::AxisAlignedBox &_in)
>>>>>>> 216d5a51
{
  msgs::AxisAlignedBox out;
  msgs::Set(out.mutable_min_corner(), _in.Min());
  msgs::Set(out.mutable_max_corner(), _in.Max());
  return out;
}

//////////////////////////////////////////////////
template<>
<<<<<<< HEAD
GZ_SIM_VISIBLE
math::AxisAlignedBox gz::sim::convert(const msgs::AxisAlignedBox &_in)
=======
IGNITION_GAZEBO_VISIBLE
math::AxisAlignedBox gazebo::convert(const msgs::AxisAlignedBox &_in)
>>>>>>> 216d5a51
{
  math::AxisAlignedBox out;
  out.Min() = msgs::Convert(_in.min_corner());
  out.Max() = msgs::Convert(_in.max_corner());
  return out;
}

//////////////////////////////////////////////////
template<>
GZ_SIM_VISIBLE
msgs::ParticleEmitter gz::sim::convert(const sdf::ParticleEmitter &_in)
{
  msgs::ParticleEmitter out;
  out.set_name(_in.Name());
  switch (_in.Type())
  {
    default:
    case sdf::ParticleEmitterType::POINT:
      out.set_type(msgs::ParticleEmitter::POINT);
      break;
    case sdf::ParticleEmitterType::BOX:
      out.set_type(msgs::ParticleEmitter::BOX);
      break;
    case sdf::ParticleEmitterType::CYLINDER:
      out.set_type(msgs::ParticleEmitter::CYLINDER);
      break;
    case sdf::ParticleEmitterType::ELLIPSOID:
      out.set_type(msgs::ParticleEmitter::ELLIPSOID);
      break;
  }

  msgs::Set(out.mutable_pose(), _in.RawPose());
  msgs::Set(out.mutable_size(), _in.Size());
  msgs::Set(out.mutable_particle_size(), _in.ParticleSize());
  out.mutable_rate()->set_data(_in.Rate());
  out.mutable_duration()->set_data(_in.Duration());
  out.mutable_emitting()->set_data(_in.Emitting());
  out.mutable_lifetime()->set_data(_in.Lifetime());
  if (_in.Material())
  {
    out.mutable_material()->CopyFrom(convert<msgs::Material>(*_in.Material()));
  }
  out.mutable_min_velocity()->set_data(_in.MinVelocity());
  out.mutable_max_velocity()->set_data(_in.MaxVelocity());
  msgs::Set(out.mutable_color_start(), _in.ColorStart());
  msgs::Set(out.mutable_color_end(), _in.ColorEnd());
  out.mutable_scale_rate()->set_data(_in.ScaleRate());
  out.mutable_color_range_image()->set_data(_in.ColorRangeImage());

  if (!_in.ColorRangeImage().empty())
  {
    std::string path = asFullPath(_in.ColorRangeImage(), _in.FilePath());

    common::SystemPaths systemPaths;
    systemPaths.SetFilePathEnv(kResourcePathEnv);
    std::string absolutePath = systemPaths.FindFile(path);

    if (!absolutePath.empty())
    {
      out.mutable_color_range_image()->set_data(absolutePath);
    }
    // TODO(CH3): Deprecated. Remove on tock.
    else
    {
      systemPaths.SetFilePathEnv(kResourcePathEnvDeprecated);
      absolutePath = systemPaths.FindFile(path);

      if (!absolutePath.empty())
      {
        out.mutable_color_range_image()->set_data(absolutePath);
        gzwarn << "Using deprecated environment variable ["
               << kResourcePathEnvDeprecated
               << "] to find resources. Please use ["
               << kResourcePathEnv <<" instead." << std::endl;
      }
    }
  }

  /// \todo(nkoenig) Modify the particle_emitter.proto file to
  /// have a topic field.
  if (!_in.Topic().empty())
  {
    auto header = out.mutable_header()->add_data();
    header->set_key("topic");
    header->add_value(_in.Topic());
  }

  out.mutable_particle_scatter_ratio()->set_data(_in.ScatterRatio());
  return out;
}

//////////////////////////////////////////////////
template<>
GZ_SIM_VISIBLE
sdf::ParticleEmitter gz::sim::convert(const msgs::ParticleEmitter &_in)
{
  sdf::ParticleEmitter out;
  out.SetName(_in.name());
  switch (_in.type())
  {
    default:
    case msgs::ParticleEmitter::POINT:
      out.SetType(sdf::ParticleEmitterType::POINT);
      break;
    case msgs::ParticleEmitter::BOX:
      out.SetType(sdf::ParticleEmitterType::BOX);
      break;
    case msgs::ParticleEmitter::CYLINDER:
      out.SetType(sdf::ParticleEmitterType::CYLINDER);
      break;
    case msgs::ParticleEmitter::ELLIPSOID:
      out.SetType(sdf::ParticleEmitterType::ELLIPSOID);
      break;
  }
  out.SetRawPose(msgs::Convert(_in.pose()));
  out.SetSize(msgs::Convert(_in.size()));
  out.SetParticleSize(msgs::Convert(_in.particle_size()));
  out.SetMinVelocity(msgs::Convert(_in.min_velocity()));
  out.SetMaxVelocity(msgs::Convert(_in.max_velocity()));
  out.SetColorStart(msgs::Convert(_in.color_start()));
  out.SetColorEnd(msgs::Convert(_in.color_end()));

  if (_in.has_material())
  {
    out.SetMaterial(convert<sdf::Material>(_in.material()));
  }

  if (_in.has_rate())
    out.SetRate(_in.rate().data());
  if (_in.has_duration())
    out.SetDuration(_in.duration().data());
  if (_in.has_emitting())
    out.SetEmitting(_in.emitting().data());
  if (_in.has_lifetime())
    out.SetLifetime(_in.lifetime().data());
  if (_in.has_scale_rate())
    out.SetScaleRate(_in.scale_rate().data());
  if (_in.has_color_range_image())
    out.SetColorRangeImage(_in.color_range_image().data());
  if (_in.has_particle_scatter_ratio())
    out.SetScatterRatio(_in.particle_scatter_ratio().data());

  for (int i = 0; i < _in.header().data_size(); ++i)
  {
    auto data = _in.header().data(i);
    if (data.key() == "topic" && data.value_size() > 0)
    {
      out.SetTopic(data.value(0));
    }
  }

  return out;
}

//////////////////////////////////////////////////
template<>
GZ_SIM_VISIBLE
msgs::Plugin gz::sim::convert(const sdf::Element &_in)
{
  msgs::Plugin result;

  if (_in.GetName() != "plugin")
  {
    gzerr << "Tried to convert SDF [" << _in.GetName()
           << "] into [plugin]" << std::endl;
    return result;
  }

  result.set_name(_in.Get<std::string>("name"));
  result.set_filename(_in.Get<std::string>("filename"));

  std::stringstream ss;
  for (auto innerElem = _in.GetFirstElement(); innerElem;
      innerElem = innerElem->GetNextElement(""))
  {
    ss << innerElem->ToString("");
  }
  result.set_innerxml(ss.str());

  return result;
}

//////////////////////////////////////////////////
template<>
GZ_SIM_VISIBLE
msgs::Plugin gz::sim::convert(const sdf::Plugin &_in)
{
  msgs::Plugin result;

  result.set_name(_in.Name());
  result.set_filename(_in.Filename());

  std::stringstream ss;
  for (auto content : _in.Contents())
  {
    ss << content->ToString("");
  }
  result.set_innerxml(ss.str());

  return result;
}

//////////////////////////////////////////////////
template<>
GZ_SIM_VISIBLE
msgs::Plugin_V gz::sim::convert(const sdf::Plugins &_in)
{
  msgs::Plugin_V result;
  for (const sdf::Plugin &plugin : _in)
  {
    result.add_plugins()->CopyFrom(convert<msgs::Plugin>(plugin));
  }
  return result;
}

//////////////////////////////////////////////////
template<>
GZ_SIM_VISIBLE
sdf::Plugin gz::sim::convert(const msgs::Plugin &_in)
{
  return sdf::Plugin(_in.filename(), _in.name(), _in.innerxml());
}

//////////////////////////////////////////////////
template<>
GZ_SIM_VISIBLE
sdf::Plugins gz::sim::convert(const msgs::Plugin_V &_in)
{
  sdf::Plugins result;
  for (int i = 0; i < _in.plugins_size(); ++i)
    result.push_back(convert<sdf::Plugin>(_in.plugins(i)));
  return result;
}<|MERGE_RESOLUTION|>--- conflicted
+++ resolved
@@ -78,13 +78,8 @@
 
 //////////////////////////////////////////////////
 template<>
-<<<<<<< HEAD
 GZ_SIM_VISIBLE
 msgs::Entity_Type gz::sim::convert(const std::string &_in)
-=======
-IGNITION_GAZEBO_VISIBLE
-msgs::Entity_Type gazebo::convert(const std::string &_in)
->>>>>>> 216d5a51
 {
   msgs::Entity_Type out = msgs::Entity_Type_NONE;
 
@@ -121,13 +116,8 @@
 
 //////////////////////////////////////////////////
 template<>
-<<<<<<< HEAD
 GZ_SIM_VISIBLE
 math::Pose3d gz::sim::convert(const msgs::Pose &_in)
-=======
-IGNITION_GAZEBO_VISIBLE
-math::Pose3d gazebo::convert(const msgs::Pose &_in)
->>>>>>> 216d5a51
 {
   math::Pose3d out(_in.position().x(),
                    _in.position().y(),
@@ -143,13 +133,8 @@
 
 //////////////////////////////////////////////////
 template<>
-<<<<<<< HEAD
 GZ_SIM_VISIBLE
 msgs::Collision gz::sim::convert(const sdf::Collision &_in)
-=======
-IGNITION_GAZEBO_VISIBLE
-msgs::Collision gazebo::convert(const sdf::Collision &_in)
->>>>>>> 216d5a51
 {
   msgs::Collision out;
   out.set_name(_in.Name());
@@ -161,13 +146,8 @@
 
 //////////////////////////////////////////////////
 template<>
-<<<<<<< HEAD
 GZ_SIM_VISIBLE
 sdf::Collision gz::sim::convert(const msgs::Collision &_in)
-=======
-IGNITION_GAZEBO_VISIBLE
-sdf::Collision gazebo::convert(const msgs::Collision &_in)
->>>>>>> 216d5a51
 {
   sdf::Collision out;
   out.SetName(_in.name());
@@ -178,13 +158,8 @@
 
 //////////////////////////////////////////////////
 template<>
-<<<<<<< HEAD
 GZ_SIM_VISIBLE
 msgs::Geometry gz::sim::convert(const sdf::Geometry &_in)
-=======
-IGNITION_GAZEBO_VISIBLE
-msgs::Geometry gazebo::convert(const sdf::Geometry &_in)
->>>>>>> 216d5a51
 {
   msgs::Geometry out;
   if (_in.Type() == sdf::GeometryType::BOX && _in.BoxShape())
@@ -292,13 +267,8 @@
 
 //////////////////////////////////////////////////
 template<>
-<<<<<<< HEAD
 GZ_SIM_VISIBLE
 sdf::Geometry gz::sim::convert(const msgs::Geometry &_in)
-=======
-IGNITION_GAZEBO_VISIBLE
-sdf::Geometry gazebo::convert(const msgs::Geometry &_in)
->>>>>>> 216d5a51
 {
   sdf::Geometry out;
   if (_in.type() == msgs::Geometry::BOX && _in.has_box())
@@ -434,13 +404,8 @@
 
 //////////////////////////////////////////////////
 template<>
-<<<<<<< HEAD
 GZ_SIM_VISIBLE
 msgs::Material gz::sim::convert(const sdf::Material &_in)
-=======
-IGNITION_GAZEBO_VISIBLE
-msgs::Material gazebo::convert(const sdf::Material &_in)
->>>>>>> 216d5a51
 {
   msgs::Material out;
   msgs::Set(out.mutable_ambient(), _in.Ambient());
@@ -499,13 +464,8 @@
 
 //////////////////////////////////////////////////
 template<>
-<<<<<<< HEAD
 GZ_SIM_VISIBLE
 sdf::Material gz::sim::convert(const msgs::Material &_in)
-=======
-IGNITION_GAZEBO_VISIBLE
-sdf::Material gazebo::convert(const msgs::Material &_in)
->>>>>>> 216d5a51
 {
   sdf::Material out;
   out.SetAmbient(msgs::Convert(_in.ambient()));
@@ -548,13 +508,8 @@
 
 //////////////////////////////////////////////////
 template<>
-<<<<<<< HEAD
 GZ_SIM_VISIBLE
 msgs::Actor gz::sim::convert(const sdf::Actor &_in)
-=======
-IGNITION_GAZEBO_VISIBLE
-msgs::Actor gazebo::convert(const sdf::Actor &_in)
->>>>>>> 216d5a51
 {
   msgs::Actor out;
   out.mutable_entity()->set_name(_in.Name());
@@ -593,13 +548,8 @@
 
 //////////////////////////////////////////////////
 template<>
-<<<<<<< HEAD
 GZ_SIM_VISIBLE
 sdf::Actor gz::sim::convert(const msgs::Actor &_in)
-=======
-IGNITION_GAZEBO_VISIBLE
-sdf::Actor gazebo::convert(const msgs::Actor &_in)
->>>>>>> 216d5a51
 {
   sdf::Actor out;
   out.SetName(_in.entity().name());
@@ -641,13 +591,8 @@
 
 //////////////////////////////////////////////////
 template<>
-<<<<<<< HEAD
 GZ_SIM_VISIBLE
 msgs::Light gz::sim::convert(const sdf::Light &_in)
-=======
-IGNITION_GAZEBO_VISIBLE
-msgs::Light gazebo::convert(const sdf::Light &_in)
->>>>>>> 216d5a51
 {
   msgs::Light out;
   out.set_name(_in.Name());
@@ -678,13 +623,8 @@
 
 //////////////////////////////////////////////////
 template<>
-<<<<<<< HEAD
 GZ_SIM_VISIBLE
 sdf::Light gz::sim::convert(const msgs::Light &_in)
-=======
-IGNITION_GAZEBO_VISIBLE
-sdf::Light gazebo::convert(const msgs::Light &_in)
->>>>>>> 216d5a51
 {
   sdf::Light out;
   out.SetName(_in.name());
@@ -715,13 +655,8 @@
 
 //////////////////////////////////////////////////
 template<>
-<<<<<<< HEAD
 GZ_SIM_VISIBLE
 msgs::GUI gz::sim::convert(const sdf::Gui &_in)
-=======
-IGNITION_GAZEBO_VISIBLE
-msgs::GUI gazebo::convert(const sdf::Gui &_in)
->>>>>>> 216d5a51
 {
   msgs::GUI out;
 
@@ -744,22 +679,13 @@
 
 //////////////////////////////////////////////////
 template<>
-<<<<<<< HEAD
 GZ_SIM_VISIBLE
 msgs::Time gz::sim::convert(
-=======
-IGNITION_GAZEBO_VISIBLE
-msgs::Time gazebo::convert(
->>>>>>> 216d5a51
     const std::chrono::steady_clock::duration &_in)
 {
   msgs::Time out;
 
-<<<<<<< HEAD
-  auto secNsec = gz::math::durationToSecNsec(_in);
-=======
   auto secNsec = math::durationToSecNsec(_in);
->>>>>>> 216d5a51
 
   out.set_sec(secNsec.first);
   out.set_nsec(secNsec.second);
@@ -769,13 +695,8 @@
 
 //////////////////////////////////////////////////
 template<>
-<<<<<<< HEAD
 GZ_SIM_VISIBLE
 std::chrono::steady_clock::duration gz::sim::convert(
-=======
-IGNITION_GAZEBO_VISIBLE
-std::chrono::steady_clock::duration gazebo::convert(
->>>>>>> 216d5a51
     const msgs::Time &_in)
 {
   return std::chrono::seconds(_in.sec()) + std::chrono::nanoseconds(_in.nsec());
@@ -783,13 +704,8 @@
 
 //////////////////////////////////////////////////
 template<>
-<<<<<<< HEAD
 GZ_SIM_VISIBLE
 msgs::Inertial gz::sim::convert(const math::Inertiald &_in)
-=======
-IGNITION_GAZEBO_VISIBLE
-msgs::Inertial gazebo::convert(const math::Inertiald &_in)
->>>>>>> 216d5a51
 {
   msgs::Inertial out;
   msgs::Set(out.mutable_pose(), _in.Pose());
@@ -805,13 +721,8 @@
 
 //////////////////////////////////////////////////
 template<>
-<<<<<<< HEAD
 GZ_SIM_VISIBLE
 math::Inertiald gz::sim::convert(const msgs::Inertial &_in)
-=======
-IGNITION_GAZEBO_VISIBLE
-math::Inertiald gazebo::convert(const msgs::Inertial &_in)
->>>>>>> 216d5a51
 {
   math::MassMatrix3d massMatrix;
   massMatrix.SetMass(_in.mass());
@@ -830,13 +741,8 @@
 
 //////////////////////////////////////////////////
 template<>
-<<<<<<< HEAD
 GZ_SIM_VISIBLE
 msgs::Axis gz::sim::convert(const sdf::JointAxis &_in)
-=======
-IGNITION_GAZEBO_VISIBLE
-msgs::Axis gazebo::convert(const sdf::JointAxis &_in)
->>>>>>> 216d5a51
 {
   msgs::Axis out;
   msgs::Set(out.mutable_xyz(), _in.Xyz());
@@ -865,13 +771,8 @@
 
 //////////////////////////////////////////////////
 template<>
-<<<<<<< HEAD
 GZ_SIM_VISIBLE
 sdf::JointAxis gz::sim::convert(const msgs::Axis &_in)
-=======
-IGNITION_GAZEBO_VISIBLE
-sdf::JointAxis gazebo::convert(const msgs::Axis &_in)
->>>>>>> 216d5a51
 {
   sdf::JointAxis out;
   sdf::Errors errors = out.SetXyz(msgs::Convert(_in.xyz()));
@@ -890,13 +791,8 @@
 
 //////////////////////////////////////////////////
 template<>
-<<<<<<< HEAD
 GZ_SIM_VISIBLE
 msgs::Scene gz::sim::convert(const sdf::Scene &_in)
-=======
-IGNITION_GAZEBO_VISIBLE
-msgs::Scene gazebo::convert(const sdf::Scene &_in)
->>>>>>> 216d5a51
 {
   msgs::Scene out;
   // todo(anyone) add Name to sdf::Scene?
@@ -933,13 +829,8 @@
 
 //////////////////////////////////////////////////
 template<>
-<<<<<<< HEAD
 GZ_SIM_VISIBLE
 sdf::Scene gz::sim::convert(const msgs::Scene &_in)
-=======
-IGNITION_GAZEBO_VISIBLE
-sdf::Scene gazebo::convert(const msgs::Scene &_in)
->>>>>>> 216d5a51
 {
   sdf::Scene out;
   // todo(anyone) add SetName to sdf::Scene?
@@ -978,13 +869,8 @@
 
 //////////////////////////////////////////////////
 template<>
-<<<<<<< HEAD
 GZ_SIM_VISIBLE
 msgs::Atmosphere gz::sim::convert(const sdf::Atmosphere &_in)
-=======
-IGNITION_GAZEBO_VISIBLE
-msgs::Atmosphere gazebo::convert(const sdf::Atmosphere &_in)
->>>>>>> 216d5a51
 {
   msgs::Atmosphere out;
   out.set_temperature(_in.Temperature().Kelvin());
@@ -1001,13 +887,8 @@
 
 //////////////////////////////////////////////////
 template<>
-<<<<<<< HEAD
 GZ_SIM_VISIBLE
 sdf::Atmosphere gz::sim::convert(const msgs::Atmosphere &_in)
-=======
-IGNITION_GAZEBO_VISIBLE
-sdf::Atmosphere gazebo::convert(const msgs::Atmosphere &_in)
->>>>>>> 216d5a51
 {
   sdf::Atmosphere out;
   out.SetTemperature(math::Temperature(_in.temperature()));
@@ -1023,29 +904,17 @@
 }
 
 //////////////////////////////////////////////////
-<<<<<<< HEAD
 void gz::sim::set(msgs::Time *_msg,
     const std::chrono::steady_clock::duration &_in)
 {
-  auto secNsec = gz::math::durationToSecNsec(_in);
-=======
-void gazebo::set(msgs::Time *_msg,
-    const std::chrono::steady_clock::duration &_in)
-{
   auto secNsec = math::durationToSecNsec(_in);
->>>>>>> 216d5a51
   _msg->set_sec(secNsec.first);
   _msg->set_nsec(secNsec.second);
 }
 
 //////////////////////////////////////////////////
-<<<<<<< HEAD
 void gz::sim::set(msgs::WorldStatistics *_msg,
     const sim::UpdateInfo &_in)
-=======
-void gazebo::set(msgs::WorldStatistics *_msg,
-    const gazebo::UpdateInfo &_in)
->>>>>>> 216d5a51
 {
   set(_msg->mutable_sim_time(), _in.simTime);
   set(_msg->mutable_real_time(), _in.realTime);
@@ -1056,13 +925,8 @@
 
 //////////////////////////////////////////////////
 template<>
-<<<<<<< HEAD
 GZ_SIM_VISIBLE
 msgs::Physics gz::sim::convert(const sdf::Physics &_in)
-=======
-IGNITION_GAZEBO_VISIBLE
-msgs::Physics gazebo::convert(const sdf::Physics &_in)
->>>>>>> 216d5a51
 {
   msgs::Physics out;
   out.set_max_step_size(_in.MaxStepSize());
@@ -1072,13 +936,8 @@
 
 //////////////////////////////////////////////////
 template<>
-<<<<<<< HEAD
 GZ_SIM_VISIBLE
 sdf::Physics gz::sim::convert(const msgs::Physics &_in)
-=======
-IGNITION_GAZEBO_VISIBLE
-sdf::Physics gazebo::convert(const msgs::Physics &_in)
->>>>>>> 216d5a51
 {
   sdf::Physics out;
   out.SetRealTimeFactor(_in.real_time_factor());
@@ -1087,11 +946,7 @@
 }
 
 //////////////////////////////////////////////////
-<<<<<<< HEAD
 void gz::sim::set(msgs::SensorNoise *_msg, const sdf::Noise &_sdf)
-=======
-void gazebo::set(msgs::SensorNoise *_msg, const sdf::Noise &_sdf)
->>>>>>> 216d5a51
 {
   switch (_sdf.Type())
   {
@@ -1157,13 +1012,8 @@
 
 //////////////////////////////////////////////////
 template<>
-<<<<<<< HEAD
 GZ_SIM_VISIBLE
 sdf::Noise gz::sim::convert(const msgs::SensorNoise &_in)
-=======
-IGNITION_GAZEBO_VISIBLE
-sdf::Noise gazebo::convert(const msgs::SensorNoise &_in)
->>>>>>> 216d5a51
 {
   sdf::Noise out;
 
@@ -1195,13 +1045,8 @@
 
 //////////////////////////////////////////////////
 template<>
-<<<<<<< HEAD
 GZ_SIM_VISIBLE
 msgs::Sensor gz::sim::convert(const sdf::Sensor &_in)
-=======
-IGNITION_GAZEBO_VISIBLE
-msgs::Sensor gazebo::convert(const sdf::Sensor &_in)
->>>>>>> 216d5a51
 {
   msgs::Sensor out;
   out.set_name(_in.Name());
@@ -1217,29 +1062,17 @@
       msgs::MagnetometerSensor *sensor = out.mutable_magnetometer();
       if (_in.MagnetometerSensor()->XNoise().Type() != sdf::NoiseType::NONE)
       {
-<<<<<<< HEAD
-        gz::sim::set(sensor->mutable_x_noise(),
-=======
-        gazebo::set(sensor->mutable_x_noise(),
->>>>>>> 216d5a51
+        sim::set(sensor->mutable_x_noise(),
             _in.MagnetometerSensor()->XNoise());
       }
       if (_in.MagnetometerSensor()->YNoise().Type() != sdf::NoiseType::NONE)
       {
-<<<<<<< HEAD
-        gz::sim::set(sensor->mutable_y_noise(),
-=======
-        gazebo::set(sensor->mutable_y_noise(),
->>>>>>> 216d5a51
+        sim::set(sensor->mutable_y_noise(),
             _in.MagnetometerSensor()->YNoise());
       }
       if (_in.MagnetometerSensor()->ZNoise().Type() != sdf::NoiseType::NONE)
       {
-<<<<<<< HEAD
-        gz::sim::set(sensor->mutable_z_noise(),
-=======
-        gazebo::set(sensor->mutable_z_noise(),
->>>>>>> 216d5a51
+        sim::set(sensor->mutable_z_noise(),
             _in.MagnetometerSensor()->ZNoise());
       }
     }
@@ -1327,21 +1160,13 @@
       if (_in.AltimeterSensor()->VerticalPositionNoise().Type()
           != sdf::NoiseType::NONE)
       {
-<<<<<<< HEAD
-        gz::sim::set(sensor->mutable_vertical_position_noise(),
-=======
-        gazebo::set(sensor->mutable_vertical_position_noise(),
->>>>>>> 216d5a51
+        sim::set(sensor->mutable_vertical_position_noise(),
             _in.AltimeterSensor()->VerticalPositionNoise());
       }
       if (_in.AltimeterSensor()->VerticalVelocityNoise().Type()
           != sdf::NoiseType::NONE)
       {
-<<<<<<< HEAD
-        gz::sim::set(sensor->mutable_vertical_velocity_noise(),
-=======
-        gazebo::set(sensor->mutable_vertical_velocity_noise(),
->>>>>>> 216d5a51
+        sim::set(sensor->mutable_vertical_velocity_noise(),
             _in.AltimeterSensor()->VerticalVelocityNoise());
       }
     }
@@ -1360,11 +1185,7 @@
       if (_in.AirPressureSensor()->PressureNoise().Type()
           != sdf::NoiseType::NONE)
       {
-<<<<<<< HEAD
-        gz::sim::set(sensor->mutable_pressure_noise(),
-=======
-        gazebo::set(sensor->mutable_pressure_noise(),
->>>>>>> 216d5a51
+        sim::set(sensor->mutable_pressure_noise(),
             _in.AirPressureSensor()->PressureNoise());
       }
       sensor->set_reference_altitude(
@@ -1385,62 +1206,38 @@
 
       if (sdfImu->LinearAccelerationXNoise().Type() != sdf::NoiseType::NONE)
       {
-<<<<<<< HEAD
-        gz::sim::set(
-=======
-        gazebo::set(
->>>>>>> 216d5a51
+        sim::set(
             sensor->mutable_linear_acceleration()->mutable_x_noise(),
             sdfImu->LinearAccelerationXNoise());
       }
       if (sdfImu->LinearAccelerationYNoise().Type() != sdf::NoiseType::NONE)
       {
-<<<<<<< HEAD
-        gz::sim::set(
-=======
-        gazebo::set(
->>>>>>> 216d5a51
+        sim::set(
             sensor->mutable_linear_acceleration()->mutable_y_noise(),
             sdfImu->LinearAccelerationYNoise());
       }
       if (sdfImu->LinearAccelerationZNoise().Type() != sdf::NoiseType::NONE)
       {
-<<<<<<< HEAD
-        gz::sim::set(
-=======
-        gazebo::set(
->>>>>>> 216d5a51
+        sim::set(
             sensor->mutable_linear_acceleration()->mutable_z_noise(),
             sdfImu->LinearAccelerationZNoise());
       }
 
       if (sdfImu->AngularVelocityXNoise().Type() != sdf::NoiseType::NONE)
       {
-<<<<<<< HEAD
-        gz::sim::set(
-=======
-        gazebo::set(
->>>>>>> 216d5a51
+        sim::set(
             sensor->mutable_angular_velocity()->mutable_x_noise(),
             sdfImu->AngularVelocityXNoise());
       }
       if (sdfImu->AngularVelocityYNoise().Type() != sdf::NoiseType::NONE)
       {
-<<<<<<< HEAD
-        gz::sim::set(
-=======
-        gazebo::set(
->>>>>>> 216d5a51
+        sim::set(
             sensor->mutable_angular_velocity()->mutable_y_noise(),
             sdfImu->AngularVelocityYNoise());
       }
       if (sdfImu->AngularVelocityZNoise().Type() != sdf::NoiseType::NONE)
       {
-<<<<<<< HEAD
-        gz::sim::set(
-=======
-        gazebo::set(
->>>>>>> 216d5a51
+        sim::set(
             sensor->mutable_angular_velocity()->mutable_z_noise(),
             sdfImu->AngularVelocityZNoise());
       }
@@ -1474,11 +1271,7 @@
 
       if (sdfLidar->LidarNoise().Type() != sdf::NoiseType::NONE)
       {
-<<<<<<< HEAD
-        gz::sim::set(sensor->mutable_noise(), sdfLidar->LidarNoise());
-=======
-        gazebo::set(sensor->mutable_noise(), sdfLidar->LidarNoise());
->>>>>>> 216d5a51
+        sim::set(sensor->mutable_noise(), sdfLidar->LidarNoise());
       }
       sensor->set_horizontal_samples(sdfLidar->HorizontalScanSamples());
       sensor->set_horizontal_resolution(sdfLidar->HorizontalScanResolution());
@@ -1507,13 +1300,8 @@
 
 //////////////////////////////////////////////////
 template<>
-<<<<<<< HEAD
 GZ_SIM_VISIBLE
 sdf::Sensor gz::sim::convert(const msgs::Sensor &_in)
-=======
-IGNITION_GAZEBO_VISIBLE
-sdf::Sensor gazebo::convert(const msgs::Sensor &_in)
->>>>>>> 216d5a51
 {
   sdf::Sensor out;
   out.SetName(_in.name());
@@ -1530,29 +1318,17 @@
     {
       if (_in.magnetometer().has_x_noise())
       {
-<<<<<<< HEAD
-        sensor.SetXNoise(gz::sim::convert<sdf::Noise>(
-=======
-        sensor.SetXNoise(gazebo::convert<sdf::Noise>(
->>>>>>> 216d5a51
+        sensor.SetXNoise(sim::convert<sdf::Noise>(
               _in.magnetometer().x_noise()));
       }
       if (_in.magnetometer().has_y_noise())
       {
-<<<<<<< HEAD
-        sensor.SetYNoise(gz::sim::convert<sdf::Noise>(
-=======
-        sensor.SetYNoise(gazebo::convert<sdf::Noise>(
->>>>>>> 216d5a51
+        sensor.SetYNoise(sim::convert<sdf::Noise>(
               _in.magnetometer().y_noise()));
       }
       if (_in.magnetometer().has_z_noise())
       {
-<<<<<<< HEAD
-        sensor.SetZNoise(gz::sim::convert<sdf::Noise>(
-=======
-        sensor.SetZNoise(gazebo::convert<sdf::Noise>(
->>>>>>> 216d5a51
+        sensor.SetZNoise(sim::convert<sdf::Noise>(
               _in.magnetometer().z_noise()));
       }
     }
@@ -1607,21 +1383,13 @@
     {
       if (_in.altimeter().has_vertical_position_noise())
       {
-<<<<<<< HEAD
-        sensor.SetVerticalPositionNoise(gz::sim::convert<sdf::Noise>(
-=======
-        sensor.SetVerticalPositionNoise(gazebo::convert<sdf::Noise>(
->>>>>>> 216d5a51
+        sensor.SetVerticalPositionNoise(sim::convert<sdf::Noise>(
               _in.altimeter().vertical_position_noise()));
       }
 
       if (_in.altimeter().has_vertical_velocity_noise())
       {
-<<<<<<< HEAD
-        sensor.SetVerticalVelocityNoise(gz::sim::convert<sdf::Noise>(
-=======
-        sensor.SetVerticalVelocityNoise(gazebo::convert<sdf::Noise>(
->>>>>>> 216d5a51
+        sensor.SetVerticalVelocityNoise(sim::convert<sdf::Noise>(
               _in.altimeter().vertical_velocity_noise()));
       }
     }
@@ -1640,11 +1408,7 @@
     {
       if (_in.air_pressure().has_pressure_noise())
       {
-<<<<<<< HEAD
-        sensor.SetPressureNoise(gz::sim::convert<sdf::Noise>(
-=======
-        sensor.SetPressureNoise(gazebo::convert<sdf::Noise>(
->>>>>>> 216d5a51
+        sensor.SetPressureNoise(sim::convert<sdf::Noise>(
               _in.air_pressure().pressure_noise()));
       }
 
@@ -1668,31 +1432,19 @@
         if (_in.imu().linear_acceleration().has_x_noise())
         {
           sensor.SetLinearAccelerationXNoise(
-<<<<<<< HEAD
-              gz::sim::convert<sdf::Noise>(
-=======
-              gazebo::convert<sdf::Noise>(
->>>>>>> 216d5a51
+              sim::convert<sdf::Noise>(
                 _in.imu().linear_acceleration().x_noise()));
         }
         if (_in.imu().linear_acceleration().has_y_noise())
         {
           sensor.SetLinearAccelerationYNoise(
-<<<<<<< HEAD
-              gz::sim::convert<sdf::Noise>(
-=======
-              gazebo::convert<sdf::Noise>(
->>>>>>> 216d5a51
+              sim::convert<sdf::Noise>(
                 _in.imu().linear_acceleration().y_noise()));
         }
         if (_in.imu().linear_acceleration().has_z_noise())
         {
           sensor.SetLinearAccelerationZNoise(
-<<<<<<< HEAD
-              gz::sim::convert<sdf::Noise>(
-=======
-              gazebo::convert<sdf::Noise>(
->>>>>>> 216d5a51
+              sim::convert<sdf::Noise>(
                 _in.imu().linear_acceleration().z_noise()));
         }
       }
@@ -1702,31 +1454,19 @@
         if (_in.imu().angular_velocity().has_x_noise())
         {
           sensor.SetAngularVelocityXNoise(
-<<<<<<< HEAD
-              gz::sim::convert<sdf::Noise>(
-=======
-              gazebo::convert<sdf::Noise>(
->>>>>>> 216d5a51
+              sim::convert<sdf::Noise>(
                 _in.imu().angular_velocity().x_noise()));
         }
         if (_in.imu().angular_velocity().has_y_noise())
         {
           sensor.SetAngularVelocityYNoise(
-<<<<<<< HEAD
-              gz::sim::convert<sdf::Noise>(
-=======
-              gazebo::convert<sdf::Noise>(
->>>>>>> 216d5a51
+              sim::convert<sdf::Noise>(
                 _in.imu().angular_velocity().y_noise()));
         }
         if (_in.imu().angular_velocity().has_z_noise())
         {
           sensor.SetAngularVelocityZNoise(
-<<<<<<< HEAD
-              gz::sim::convert<sdf::Noise>(
-=======
-              gazebo::convert<sdf::Noise>(
->>>>>>> 216d5a51
+              sim::convert<sdf::Noise>(
                 _in.imu().angular_velocity().z_noise()));
         }
       }
@@ -1783,11 +1523,7 @@
 
       if (_in.lidar().has_noise())
       {
-<<<<<<< HEAD
-        sensor.SetLidarNoise(gz::sim::convert<sdf::Noise>(
-=======
-        sensor.SetLidarNoise(gazebo::convert<sdf::Noise>(
->>>>>>> 216d5a51
+        sensor.SetLidarNoise(sim::convert<sdf::Noise>(
               _in.lidar().noise()));
       }
     }
@@ -1804,13 +1540,8 @@
 
 //////////////////////////////////////////////////
 template<>
-<<<<<<< HEAD
 GZ_SIM_VISIBLE
 msgs::WorldStatistics gz::sim::convert(const sim::UpdateInfo &_in)
-=======
-IGNITION_GAZEBO_VISIBLE
-msgs::WorldStatistics gazebo::convert(const gazebo::UpdateInfo &_in)
->>>>>>> 216d5a51
 {
   msgs::WorldStatistics out;
   set(&out, _in);
@@ -1819,13 +1550,8 @@
 
 //////////////////////////////////////////////////
 template<>
-<<<<<<< HEAD
 GZ_SIM_VISIBLE
 sim::UpdateInfo gz::sim::convert(const msgs::WorldStatistics &_in)
-=======
-IGNITION_GAZEBO_VISIBLE
-gazebo::UpdateInfo gazebo::convert(const msgs::WorldStatistics &_in)
->>>>>>> 216d5a51
 {
   sim::UpdateInfo out;
   out.iterations = _in.iterations();
@@ -1838,13 +1564,8 @@
 
 //////////////////////////////////////////////////
 template<>
-<<<<<<< HEAD
 GZ_SIM_VISIBLE
 msgs::AxisAlignedBox gz::sim::convert(const math::AxisAlignedBox &_in)
-=======
-IGNITION_GAZEBO_VISIBLE
-msgs::AxisAlignedBox gazebo::convert(const math::AxisAlignedBox &_in)
->>>>>>> 216d5a51
 {
   msgs::AxisAlignedBox out;
   msgs::Set(out.mutable_min_corner(), _in.Min());
@@ -1854,13 +1575,8 @@
 
 //////////////////////////////////////////////////
 template<>
-<<<<<<< HEAD
 GZ_SIM_VISIBLE
 math::AxisAlignedBox gz::sim::convert(const msgs::AxisAlignedBox &_in)
-=======
-IGNITION_GAZEBO_VISIBLE
-math::AxisAlignedBox gazebo::convert(const msgs::AxisAlignedBox &_in)
->>>>>>> 216d5a51
 {
   math::AxisAlignedBox out;
   out.Min() = msgs::Convert(_in.min_corner());
