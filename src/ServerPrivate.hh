/*
 * Copyright (C) 2018 Open Source Robotics Foundation
 *
 * Licensed under the Apache License, Version 2.0 (the "License");
 * you may not use this file except in compliance with the License.
 * You may obtain a copy of the License at
 *
 *     http://www.apache.org/licenses/LICENSE-2.0
 *
 * Unless required by applicable law or agreed to in writing, software
 * distributed under the License is distributed on an "AS IS" BASIS,
 * WITHOUT WARRANTIES OR CONDITIONS OF ANY KIND, either express or implied.
 * See the License for the specific language governing permissions and
 * limitations under the License.
 *
*/
#ifndef IGNITION_GAZEBO_SERVERPRIVATE_HH_
#define IGNITION_GAZEBO_SERVERPRIVATE_HH_

#include <atomic>
#include <condition_variable>
#include <memory>
#include <mutex>
#include <thread>
#include <utility>
#include <vector>

#include <sdf/Root.hh>

#include <ignition/transport/Node.hh>
#include <ignition/common/SignalHandler.hh>
#include <ignition/common/WorkerPool.hh>

#include "ignition/gazebo/Entity.hh"
#include "ignition/gazebo/EntityComponentManager.hh"
#include "ignition/gazebo/EntityQueryRegistrar.hh"
#include "ignition/gazebo/System.hh"
#include "ignition/gazebo/Types.hh"

using namespace std::chrono_literals;

namespace ignition
{
  namespace gazebo
  {
    // Inline bracket to help doxygen filtering.
    inline namespace IGNITION_GAZEBO_VERSION_NAMESPACE {
<<<<<<< HEAD
    //
    class SimulationRunner;
=======
    /// \brief Class to hold systems internally.
    class IGNITION_GAZEBO_HIDDEN SystemInternal
    {
      /// \brief Constructor
      public: explicit SystemInternal(std::unique_ptr<System> _system)
              : system(std::move(_system))
              {
              }

      /// \brief All of the systems.
      public: std::unique_ptr<System> system;

      /// \brief Vector of queries and callbacks
      public: std::vector<
              std::pair<EntityQueryId, EntityQueryCallback>> updates;
    };
>>>>>>> 0ed7e935

    // Private data for Server
    class IGNITION_GAZEBO_HIDDEN ServerPrivate
    {
      /// \brief Constructor
      public: ServerPrivate();

      /// \brief Destructor
      public: ~ServerPrivate();

      /// \brief Run the server, and all the simulation runners.
      /// \param[in] _iterations Number of iterations.
      /// \param[in] _cond Optional condition variable. This condition is
      /// notified when the server has started running.
      public: bool Run(const uint64_t _iterations,
                 std::optional<std::condition_variable *> _cond = std::nullopt);

      /// \brief Create all entities that exist in the sdf::Root object.
      /// \param[in] _root SDF root object.
      public: void CreateEntities(const sdf::Root &_root);

      /// \brief Initialize all the systems.
      public: void InitSystems();

      public: void Stop();

      /// \brief Signal handler callback
      /// \param[in] _sig The signal number
      private: void OnSignal(int _sig);

      /// \brief A pool of worker threads.
      public: common::WorkerPool workerPool;

      /// \brief All the simulation runners.
      public: std::vector<std::unique_ptr<SimulationRunner>> simRunners;

      /// \brief Mutex to protect the Run operation.
      public: std::mutex runMutex;

      /// \brief This is used to indicate that Run has been called, and the
      /// server is in the run state.
      public: std::atomic<bool> running{false};

      /// \brief Thread that executes systems.
      public: std::thread runThread;

      /// \brief Our signal handler.
      public: ignition::common::SignalHandler sigHandler;
    };
    }
  }
}
#endif<|MERGE_RESOLUTION|>--- conflicted
+++ resolved
@@ -45,27 +45,8 @@
   {
     // Inline bracket to help doxygen filtering.
     inline namespace IGNITION_GAZEBO_VERSION_NAMESPACE {
-<<<<<<< HEAD
     //
     class SimulationRunner;
-=======
-    /// \brief Class to hold systems internally.
-    class IGNITION_GAZEBO_HIDDEN SystemInternal
-    {
-      /// \brief Constructor
-      public: explicit SystemInternal(std::unique_ptr<System> _system)
-              : system(std::move(_system))
-              {
-              }
-
-      /// \brief All of the systems.
-      public: std::unique_ptr<System> system;
-
-      /// \brief Vector of queries and callbacks
-      public: std::vector<
-              std::pair<EntityQueryId, EntityQueryCallback>> updates;
-    };
->>>>>>> 0ed7e935
 
     // Private data for Server
     class IGNITION_GAZEBO_HIDDEN ServerPrivate
