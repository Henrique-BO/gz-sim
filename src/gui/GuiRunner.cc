/*
 * Copyright (C) 2019 Open Source Robotics Foundation
 *
 * Licensed under the Apache License, Version 2.0 (the "License");
 * you may not use this file except in compliance with the License.
 * You may obtain a copy of the License at
 *
 *     http://www.apache.org/licenses/LICENSE-2.0
 *
 * Unless required by applicable law or agreed to in writing, software
 * distributed under the License is distributed on an "AS IS" BASIS,
 * WITHOUT WARRANTIES OR CONDITIONS OF ANY KIND, either express or implied.
 * See the License for the specific language governing permissions and
 * limitations under the License.
 *
*/

#include <memory>
#include <utility>
#include <vector>

#include <gz/msgs/boolean.pb.h>
#include <gz/msgs/serialized_map.pb.h>
#include <gz/msgs/stringmsg.pb.h>
#include <gz/msgs/world_control_state.pb.h>

#include <gz/common/Console.hh>
#include <gz/common/Profiler.hh>
#include <gz/fuel_tools/Interface.hh>
#include <gz/gui/Application.hh>
#include <gz/gui/GuiEvents.hh>
#include <gz/gui/MainWindow.hh>
#include <gz/transport/Node.hh>

// Include all components so they have first-class support
#include "gz/sim/components/components.hh"
#include "gz/sim/Conversions.hh"
#include "gz/sim/EntityComponentManager.hh"
#include <gz/sim/gui/GuiEvents.hh>
#include "gz/sim/gui/GuiSystem.hh"
#include "gz/sim/SystemLoader.hh"

#include "GuiRunner.hh"

using namespace gz;
using namespace sim;

// Register SerializedStepMap to the Qt meta type system so we can pass objects
// of this type in QMetaObject::invokeMethod
Q_DECLARE_METATYPE(msgs::SerializedStepMap)

/////////////////////////////////////////////////
class gz::sim::GuiRunner::Implementation
{
  /// \brief Entity-component manager.
  public: sim::EntityComponentManager ecm;

  /// \brief Transport node.
  public: transport::Node node{};

  /// \brief Topic to request state
  public: std::string stateTopic;

  /// \brief Latest update info
  public: UpdateInfo updateInfo;

  /// \brief Flag used to end the updateThread.
  public: bool running{false};

  /// \brief Mutex to protect the plugin update.
  public: std::mutex updateMutex;

  /// \brief The plugin update thread..
  public: std::thread updateThread;

  /// \brief True if the initial state has been received and processed.
  public: bool receivedInitialState{false};

  /// \brief Name of WorldControl service
  public: std::string controlService;

  /// \brief System loader for loading gz-sim systems
  public: std::unique_ptr<SystemLoader> systemLoader;

  /// \brief Mutex to protect systemLoader
  public: std::mutex systemLoadMutex;

  /// \brief Events containing visual plugins to load
  public: std::vector<std::pair<gz::sim::Entity, sdf::Plugin>>
      visualPlugins;

  /// \brief Systems implementing PreUpdate
  public: std::vector<SystemPluginPtr> systems;

  /// \brief Systems implementing PreUpdate
  public: std::vector<ISystemPreUpdate *> systemsPreupdate;

  /// \brief Systems implementing Update
  public: std::vector<ISystemUpdate *> systemsUpdate;

  /// \brief Systems implementing PostUpdate
  public: std::vector<ISystemPostUpdate *> systemsPostupdate;

  /// \brief Manager of all events.
  public: EventManager eventMgr;
};

/////////////////////////////////////////////////
GuiRunner::GuiRunner(const std::string &_worldName)
  : dataPtr(utils::MakeUniqueImpl<Implementation>())
{
  qRegisterMetaType<msgs::SerializedStepMap>();

  this->setProperty("worldName", QString::fromStdString(_worldName));

  // Allow for creation of entities on GUI side.
  // Note we have to start the entity id at an offset so it does not conflict
  // with the ones on the server. The log playback starts at max 64bit int / 2
  // On the gui side, we will start entity id at an offset of max 32bit int / 4
  // because currently many plugins cast entity ids to a 32 bit signed/unsigned
  // int.
  // todo(anyone) fix all gui plugins to use 64bit unsigned int for Entity ids
  // and add support for accepting uint64_t data in gz-rendering Node's
  // UserData object.
  // todo(anyone) address
  // https://github.com/gazebosim/gz-sim/issues/1134
  // so that an offset is not required
  this->dataPtr->ecm.SetEntityCreateOffset(math::MAX_I32 / 2);

  auto win = gz::gui::App()->findChild<gz::gui::MainWindow *>();
  auto winWorldNames = win->property("worldNames").toStringList();
  winWorldNames.append(QString::fromStdString(_worldName));
  win->setProperty("worldNames", winWorldNames);

  this->dataPtr->stateTopic = transport::TopicUtils::AsValidTopic("/world/" +
      _worldName + "/state");
  if (this->dataPtr->stateTopic.empty())
  {
    gzerr << "Failed to generate valid topic for world [" << _worldName << "]"
           << std::endl;
    return;
  }

  common::addFindFileURICallback([] (common::URI _uri)
  {
    return fuel_tools::fetchResource(_uri.Str());
  });

  gzdbg << "Requesting initial state from [" << this->dataPtr->stateTopic
         << "]..." << std::endl;

  this->RequestState();

  // Periodically update the plugins
  QPointer<QTimer> timer = new QTimer(this);
  connect(timer, &QTimer::timeout, this, &GuiRunner::UpdatePlugins);
  timer->start(33);

  this->dataPtr->controlService = "/world/" + _worldName + "/control/state";

  gz::gui::App()->findChild<
      gz::gui::MainWindow *>()->installEventFilter(this);
}

/////////////////////////////////////////////////
GuiRunner::~GuiRunner() = default;

/////////////////////////////////////////////////
bool GuiRunner::eventFilter(QObject *_obj, QEvent *_event)
{
  if (_event->type() == gz::gui::events::WorldControl::kType)
  {
    auto worldControlEvent =
      reinterpret_cast<gz::gui::events::WorldControl *>(_event);
    if (worldControlEvent)
    {
      msgs::WorldControlState req;
      req.mutable_world_control()->CopyFrom(
          worldControlEvent->WorldControlInfo());

      // share the GUI's ECM with the server if:
      //  1. Play was pressed
      //  2. Step was pressed while paused
      const auto &info = worldControlEvent->WorldControlInfo();
      const bool pressedStep = info.multi_step() > 0u;
      const bool pressedPlay = !info.pause() && !pressedStep;
      const bool pressedStepWhilePaused = info.pause() && pressedStep;
      if (pressedPlay || pressedStepWhilePaused)
        req.mutable_state()->CopyFrom(this->dataPtr->ecm.State());

      std::function<void(const gz::msgs::Boolean &, const bool)> cb =
          [](const gz::msgs::Boolean &/*_rep*/, const bool _result)
          {
            if (!_result)
              gzerr << "Error sharing WorldControl info with the server.\n";
          };
      this->dataPtr->node.Request(this->dataPtr->controlService, req, cb);
    }
  }
  else if (_event->type() ==
      gz::sim::gui::events::VisualPlugins::kType)
  {
    auto visualPluginEvent =
      reinterpret_cast<gui::events::VisualPlugins *>(_event);
    if (visualPluginEvent)
    {
      std::lock_guard<std::mutex> lock(this->dataPtr->systemLoadMutex);

      Entity entity = visualPluginEvent->Entity();
      for (const sdf::Plugin &plugin : visualPluginEvent->Plugins())
      {
        this->dataPtr->visualPlugins.push_back(std::make_pair(entity, plugin));
      }
    }
  }
  else if (_event->type() == gz::sim::gui::events::VisualPlugin::kType)
  {
    auto visualPluginEvent =
      reinterpret_cast<gui::events::VisualPlugin *>(_event);
    if (visualPluginEvent)
    {
      std::lock_guard<std::mutex> lock(this->dataPtr->systemLoadMutex);

      Entity entity = visualPluginEvent->Entity();
      sdf::ElementPtr pluginElem = visualPluginEvent->Element();
      sdf::Plugin plugin;
      plugin.Load(pluginElem);
      this->dataPtr->visualPlugins.push_back(std::make_pair(entity, plugin));
    }
  }
  // Standard event processing
  return QObject::eventFilter(_obj, _event);
}

/////////////////////////////////////////////////
void GuiRunner::RequestState()
{
  // set up service for async state response callback
  std::string id = std::to_string(gz::gui::App()->applicationPid());
  std::string reqSrv =
      this->dataPtr->node.Options().NameSpace() + "/" + id + "/state_async";
  auto reqSrvValid = transport::TopicUtils::AsValidTopic(reqSrv);
  if (reqSrvValid.empty())
  {
    gzerr << "Failed to generate valid service [" << reqSrv << "]"
           << std::endl;
    return;
  }
  reqSrv = reqSrvValid;

  auto advertised = this->dataPtr->node.AdvertisedServices();
  if (std::find(advertised.begin(), advertised.end(), reqSrv) ==
      advertised.end())
  {
    if (!this->dataPtr->node.Advertise(reqSrv, &GuiRunner::OnStateAsyncService,
        this))
    {
      gzerr << "Failed to advertise [" << reqSrv << "]" << std::endl;
    }
  }

<<<<<<< HEAD
  gz::msgs::StringMsg req;
=======
  msgs::StringMsg req;
>>>>>>> 216d5a51
  req.set_data(reqSrv);

  // Subscribe to periodic updates.
  this->dataPtr->node.Subscribe(this->dataPtr->stateTopic,
      &GuiRunner::OnState, this);

  // send async state request
  this->dataPtr->node.Request(this->dataPtr->stateTopic + "_async", req);
}

/////////////////////////////////////////////////
void GuiRunner::OnStateAsyncService(const msgs::SerializedStepMap &_res)
{
  // Since this function may be called from a transport thread, we push the
  // OnStateQt function to the queue so that its called from the Qt thread. This
  // ensures that only one thread has access to the ecm and updateInfo
  // variables.
  QMetaObject::invokeMethod(this, "OnStateQt", Qt::QueuedConnection,
                            Q_ARG(msgs::SerializedStepMap, _res));
  this->dataPtr->receivedInitialState = true;

  // todo(anyone) store reqSrv string in a member variable and use it here
  // and in RequestState()
  std::string id = std::to_string(gz::gui::App()->applicationPid());
  std::string reqSrv =
      this->dataPtr->node.Options().NameSpace() + "/" + id + "/state_async";
  this->dataPtr->node.UnadvertiseSrv(reqSrv);
}

/////////////////////////////////////////////////
void GuiRunner::OnState(const msgs::SerializedStepMap &_msg)
{
  GZ_PROFILE_THREAD_NAME("GuiRunner::OnState");
  GZ_PROFILE("GuiRunner::Update");

  // Only process state updates after initial state has been received.
  if (!this->dataPtr->receivedInitialState)
    return;

  // Since this function may be called from a transport thread, we push the
  // OnStateQt function to the queue so that its called from the Qt thread. This
  // ensures that only one thread has access to the ecm and updateInfo
  // variables.
  QMetaObject::invokeMethod(this, "OnStateQt", Qt::QueuedConnection,
                            Q_ARG(msgs::SerializedStepMap, _msg));
}

/////////////////////////////////////////////////
void GuiRunner::OnStateQt(const msgs::SerializedStepMap &_msg)
{
  GZ_PROFILE_THREAD_NAME("Qt thread");
  GZ_PROFILE("GuiRunner::Update");
  this->dataPtr->ecm.SetState(_msg.state());

  // Update all plugins
  this->dataPtr->updateInfo = convert<UpdateInfo>(_msg.stats());
  this->UpdatePlugins();
}

/////////////////////////////////////////////////
void GuiRunner::UpdatePlugins()
{
  // gui plugins
  auto plugins = gz::gui::App()->findChildren<GuiSystem *>();
  for (auto plugin : plugins)
  {
    plugin->Update(this->dataPtr->updateInfo, this->dataPtr->ecm);
  }
  this->dataPtr->ecm.ClearRemovedComponents();
  this->dataPtr->ecm.ClearNewlyCreatedEntities();
  this->dataPtr->ecm.ProcessRemoveEntityRequests();

  // gz-sim systems
  this->LoadSystems();
  this->UpdateSystems();
}

/////////////////////////////////////////////////
void GuiRunner::LoadSystems()
{
  std::lock_guard<std::mutex> lock(this->dataPtr->systemLoadMutex);
  // currently only support systems that are visual plugins
  for (auto &visualPlugin : this->dataPtr->visualPlugins)
  {
    Entity entity = visualPlugin.first;
    sdf::Plugin plugin = visualPlugin.second;
    if (plugin.Filename() != "__default__" && plugin.Name() != "__default__")
    {
      std::optional<SystemPluginPtr> system;
      if (!this->dataPtr->systemLoader)
        this->dataPtr->systemLoader = std::make_unique<SystemLoader>();
      system = this->dataPtr->systemLoader->LoadPlugin(plugin);
      if (system)
      {
        SystemPluginPtr sys = system.value();
        this->dataPtr->systems.push_back(sys);
        this->dataPtr->systemsPreupdate.push_back(
            sys->QueryInterface<ISystemPreUpdate>());
        this->dataPtr->systemsUpdate.push_back(
            sys->QueryInterface<ISystemUpdate>());
        this->dataPtr->systemsPostupdate.push_back(
            sys->QueryInterface<ISystemPostUpdate>());

        auto sysConfigure = sys->QueryInterface<ISystemConfigure>();
        if (sysConfigure)
        {
          sysConfigure->Configure(entity, plugin.ToElement(),
              this->dataPtr->ecm, this->dataPtr->eventMgr);
        }
        gzdbg << "Loaded system [" << plugin.Name()
               << "] for entity [" << entity << "] in GUI"
               << std::endl;
      }
    }
  }
  this->dataPtr->visualPlugins.clear();
}

/////////////////////////////////////////////////
void GuiRunner::UpdateSystems()
{
  GZ_PROFILE("GuiRunner::UpdateSystems");

  {
    GZ_PROFILE("PreUpdate");
    for (auto& system : this->dataPtr->systemsPreupdate)
    {
      if (system)
        system->PreUpdate(this->dataPtr->updateInfo, this->dataPtr->ecm);
    }
  }

  {
    GZ_PROFILE("Update");
    for (auto& system : this->dataPtr->systemsUpdate)
    {
      if (system)
        system->Update(this->dataPtr->updateInfo, this->dataPtr->ecm);
    }
  }

  {
    GZ_PROFILE("PostUpdate");
    // \todo(anyone) Do PostUpdates in parallel
    for (auto& system : this->dataPtr->systemsPostupdate)
    {
      if (system)
        system->PostUpdate(this->dataPtr->updateInfo, this->dataPtr->ecm);
    }
  }
}

/////////////////////////////////////////////////
EventManager &GuiRunner::GuiEventManager() const
{
  return this->dataPtr->eventMgr;
}<|MERGE_RESOLUTION|>--- conflicted
+++ resolved
@@ -259,11 +259,7 @@
     }
   }
 
-<<<<<<< HEAD
-  gz::msgs::StringMsg req;
-=======
   msgs::StringMsg req;
->>>>>>> 216d5a51
   req.set_data(reqSrv);
 
   // Subscribe to periodic updates.
