/*
 * Copyright (C) 2019 Open Source Robotics Foundation
 *
 * Licensed under the Apache License, Version 2.0 (the "License");
 * you may not use this file except in compliance with the License.
 * You may obtain a copy of the License at
 *
 *     http://www.apache.org/licenses/LICENSE-2.0
 *
 * Unless required by applicable law or agreed to in writing, software
 * distributed under the License is distributed on an "AS IS" BASIS,
 * WITHOUT WARRANTIES OR CONDITIONS OF ANY KIND, either express or implied.
 * See the License for the specific language governing permissions and
 * limitations under the License.
 *
*/

#include <memory>
#include <utility>
#include <vector>

#include <gz/common/Console.hh>
#include <gz/common/Profiler.hh>
#include <gz/fuel_tools/Interface.hh>
#include <gz/gui/Application.hh>
#include <gz/gui/GuiEvents.hh>
#include <gz/gui/MainWindow.hh>
#include <gz/msgs.hh>
#include <gz/transport/Node.hh>

// Include all components so they have first-class support
#include "gz/sim/components/components.hh"
#include "gz/sim/Conversions.hh"
#include "gz/sim/EntityComponentManager.hh"
#include <gz/sim/gui/GuiEvents.hh>
#include "gz/sim/gui/GuiSystem.hh"
#include "gz/sim/SystemLoader.hh"

#include "GuiRunner.hh"

using namespace gz;
using namespace sim;

// Register SerializedStepMap to the Qt meta type system so we can pass objects
// of this type in QMetaObject::invokeMethod
Q_DECLARE_METATYPE(msgs::SerializedStepMap)

/////////////////////////////////////////////////
class gz::sim::GuiRunner::Implementation
{
  /// \brief Entity-component manager.
  public: sim::EntityComponentManager ecm;

  /// \brief Transport node.
  public: transport::Node node{};

  /// \brief Topic to request state
  public: std::string stateTopic;

  /// \brief Latest update info
  public: UpdateInfo updateInfo;

  /// \brief Flag used to end the updateThread.
  public: bool running{false};

  /// \brief Mutex to protect the plugin update.
  public: std::mutex updateMutex;

  /// \brief The plugin update thread..
  public: std::thread updateThread;

  /// \brief True if the initial state has been received and processed.
  public: bool receivedInitialState{false};

  /// \brief Name of WorldControl service
  public: std::string controlService;

  /// \brief System loader for loading gz-sim systems
  public: std::unique_ptr<SystemLoader> systemLoader;

  /// \brief Mutex to protect systemLoader
  public: std::mutex systemLoadMutex;

  /// \brief Events containing visual plugins to load
<<<<<<< HEAD
  public: std::vector<std::pair<gz::sim::Entity, sdf::ElementPtr>>
=======
  public: std::vector<std::pair<ignition::gazebo::Entity, sdf::Plugin>>
>>>>>>> f39bc25d
      visualPlugins;

  /// \brief Systems implementing PreUpdate
  public: std::vector<SystemPluginPtr> systems;

  /// \brief Systems implementing PreUpdate
  public: std::vector<ISystemPreUpdate *> systemsPreupdate;

  /// \brief Systems implementing Update
  public: std::vector<ISystemUpdate *> systemsUpdate;

  /// \brief Systems implementing PostUpdate
  public: std::vector<ISystemPostUpdate *> systemsPostupdate;

  /// \brief Manager of all events.
  public: EventManager eventMgr;
};

/////////////////////////////////////////////////
GuiRunner::GuiRunner(const std::string &_worldName)
  : dataPtr(utils::MakeUniqueImpl<Implementation>())
{
  qRegisterMetaType<msgs::SerializedStepMap>();

  this->setProperty("worldName", QString::fromStdString(_worldName));

  // Allow for creation of entities on GUI side.
  // Note we have to start the entity id at an offset so it does not conflict
  // with the ones on the server. The log playback starts at max 64bit int / 2
  // On the gui side, we will start entity id at an offset of max 32bit int / 4
  // because currently many plugins cast entity ids to a 32 bit signed/unsigned
  // int.
  // todo(anyone) fix all gui plugins to use 64bit unsigned int for Entity ids
  // and add support for accepting uint64_t data in gz-rendering Node's
  // UserData object.
  // todo(anyone) address
  // https://github.com/gazebosim/gz-sim/issues/1134
  // so that an offset is not required
  this->dataPtr->ecm.SetEntityCreateOffset(math::MAX_I32 / 2);

  auto win = gz::gui::App()->findChild<gz::gui::MainWindow *>();
  auto winWorldNames = win->property("worldNames").toStringList();
  winWorldNames.append(QString::fromStdString(_worldName));
  win->setProperty("worldNames", winWorldNames);

  this->dataPtr->stateTopic = transport::TopicUtils::AsValidTopic("/world/" +
      _worldName + "/state");
  if (this->dataPtr->stateTopic.empty())
  {
    gzerr << "Failed to generate valid topic for world [" << _worldName << "]"
           << std::endl;
    return;
  }

  common::addFindFileURICallback([] (common::URI _uri)
  {
    return fuel_tools::fetchResource(_uri.Str());
  });

  gzdbg << "Requesting initial state from [" << this->dataPtr->stateTopic
         << "]..." << std::endl;

  this->RequestState();

  // Periodically update the plugins
  QPointer<QTimer> timer = new QTimer(this);
  connect(timer, &QTimer::timeout, this, &GuiRunner::UpdatePlugins);
  timer->start(33);

  this->dataPtr->controlService = "/world/" + _worldName + "/control/state";

  gz::gui::App()->findChild<
      gz::gui::MainWindow *>()->installEventFilter(this);
}

/////////////////////////////////////////////////
GuiRunner::~GuiRunner() = default;

/////////////////////////////////////////////////
bool GuiRunner::eventFilter(QObject *_obj, QEvent *_event)
{
  if (_event->type() == gz::gui::events::WorldControl::kType)
  {
    auto worldControlEvent =
      reinterpret_cast<gz::gui::events::WorldControl *>(_event);
    if (worldControlEvent)
    {
      msgs::WorldControlState req;
      req.mutable_world_control()->CopyFrom(
          worldControlEvent->WorldControlInfo());

      // share the GUI's ECM with the server if:
      //  1. Play was pressed
      //  2. Step was pressed while paused
      const auto &info = worldControlEvent->WorldControlInfo();
      const bool pressedStep = info.multi_step() > 0u;
      const bool pressedPlay = !info.pause() && !pressedStep;
      const bool pressedStepWhilePaused = info.pause() && pressedStep;
      if (pressedPlay || pressedStepWhilePaused)
        req.mutable_state()->CopyFrom(this->dataPtr->ecm.State());

      std::function<void(const gz::msgs::Boolean &, const bool)> cb =
          [](const gz::msgs::Boolean &/*_rep*/, const bool _result)
          {
            if (!_result)
              gzerr << "Error sharing WorldControl info with the server.\n";
          };
      this->dataPtr->node.Request(this->dataPtr->controlService, req, cb);
    }
  }
<<<<<<< HEAD
  else if (_event->type() == gz::sim::gui::events::VisualPlugin::kType)
=======
  else if (_event->type() ==
      ignition::gazebo::gui::events::VisualPlugins::kType)
  {
    auto visualPluginEvent =
      reinterpret_cast<gui::events::VisualPlugins *>(_event);
    if (visualPluginEvent)
    {
      std::lock_guard<std::mutex> lock(this->dataPtr->systemLoadMutex);

      Entity entity = visualPluginEvent->Entity();
      for (const sdf::Plugin &plugin : visualPluginEvent->Plugins())
      {
        this->dataPtr->visualPlugins.push_back(std::make_pair(entity, plugin));
      }
    }
  }
  else if (_event->type() == ignition::gazebo::gui::events::VisualPlugin::kType)
>>>>>>> f39bc25d
  {
    auto visualPluginEvent =
      reinterpret_cast<gui::events::VisualPlugin *>(_event);
    if (visualPluginEvent)
    {
      std::lock_guard<std::mutex> lock(this->dataPtr->systemLoadMutex);

      Entity entity = visualPluginEvent->Entity();
      sdf::ElementPtr pluginElem = visualPluginEvent->Element();
      sdf::Plugin plugin;
      plugin.Load(pluginElem);
      this->dataPtr->visualPlugins.push_back(std::make_pair(entity, plugin));
    }
  }
  // Standard event processing
  return QObject::eventFilter(_obj, _event);
}

/////////////////////////////////////////////////
void GuiRunner::RequestState()
{
  // set up service for async state response callback
  std::string id = std::to_string(gz::gui::App()->applicationPid());
  std::string reqSrv =
      this->dataPtr->node.Options().NameSpace() + "/" + id + "/state_async";
  auto reqSrvValid = transport::TopicUtils::AsValidTopic(reqSrv);
  if (reqSrvValid.empty())
  {
    gzerr << "Failed to generate valid service [" << reqSrv << "]"
           << std::endl;
    return;
  }
  reqSrv = reqSrvValid;

  auto advertised = this->dataPtr->node.AdvertisedServices();
  if (std::find(advertised.begin(), advertised.end(), reqSrv) ==
      advertised.end())
  {
    if (!this->dataPtr->node.Advertise(reqSrv, &GuiRunner::OnStateAsyncService,
        this))
    {
      gzerr << "Failed to advertise [" << reqSrv << "]" << std::endl;
    }
  }

  gz::msgs::StringMsg req;
  req.set_data(reqSrv);

  // Subscribe to periodic updates.
  this->dataPtr->node.Subscribe(this->dataPtr->stateTopic,
      &GuiRunner::OnState, this);

  // send async state request
  this->dataPtr->node.Request(this->dataPtr->stateTopic + "_async", req);
}

/////////////////////////////////////////////////
void GuiRunner::OnPluginAdded(const QString &)
{
  // This function used to call Update on the plugin, but that's no longer
  // necessary. The function is left here for ABI compatibility.
}

/////////////////////////////////////////////////
void GuiRunner::OnStateAsyncService(const msgs::SerializedStepMap &_res)
{
  // Since this function may be called from a transport thread, we push the
  // OnStateQt function to the queue so that its called from the Qt thread. This
  // ensures that only one thread has access to the ecm and updateInfo
  // variables.
  QMetaObject::invokeMethod(this, "OnStateQt", Qt::QueuedConnection,
                            Q_ARG(msgs::SerializedStepMap, _res));
  this->dataPtr->receivedInitialState = true;

  // todo(anyone) store reqSrv string in a member variable and use it here
  // and in RequestState()
  std::string id = std::to_string(gz::gui::App()->applicationPid());
  std::string reqSrv =
      this->dataPtr->node.Options().NameSpace() + "/" + id + "/state_async";
  this->dataPtr->node.UnadvertiseSrv(reqSrv);
}

/////////////////////////////////////////////////
void GuiRunner::OnState(const msgs::SerializedStepMap &_msg)
{
  GZ_PROFILE_THREAD_NAME("GuiRunner::OnState");
  GZ_PROFILE("GuiRunner::Update");

  // Only process state updates after initial state has been received.
  if (!this->dataPtr->receivedInitialState)
    return;

  // Since this function may be called from a transport thread, we push the
  // OnStateQt function to the queue so that its called from the Qt thread. This
  // ensures that only one thread has access to the ecm and updateInfo
  // variables.
  QMetaObject::invokeMethod(this, "OnStateQt", Qt::QueuedConnection,
                            Q_ARG(msgs::SerializedStepMap, _msg));
}

/////////////////////////////////////////////////
void GuiRunner::OnStateQt(const msgs::SerializedStepMap &_msg)
{
  GZ_PROFILE_THREAD_NAME("Qt thread");
  GZ_PROFILE("GuiRunner::Update");
  this->dataPtr->ecm.SetState(_msg.state());

  // Update all plugins
  this->dataPtr->updateInfo = convert<UpdateInfo>(_msg.stats());
  this->UpdatePlugins();
}

/////////////////////////////////////////////////
void GuiRunner::UpdatePlugins()
{
  // gui plugins
  auto plugins = gz::gui::App()->findChildren<GuiSystem *>();
  for (auto plugin : plugins)
  {
    plugin->Update(this->dataPtr->updateInfo, this->dataPtr->ecm);
  }
  this->dataPtr->ecm.ClearRemovedComponents();
  this->dataPtr->ecm.ClearNewlyCreatedEntities();
  this->dataPtr->ecm.ProcessRemoveEntityRequests();

  // gz-sim systems
  this->LoadSystems();
  this->UpdateSystems();
}

/////////////////////////////////////////////////
void GuiRunner::LoadSystems()
{
  std::lock_guard<std::mutex> lock(this->dataPtr->systemLoadMutex);
  // currently only support systems that are visual plugins
  for (auto &visualPlugin : this->dataPtr->visualPlugins)
  {
    Entity entity = visualPlugin.first;
    sdf::Plugin plugin = visualPlugin.second;
    if (plugin.Filename() != "__default__" && plugin.Name() != "__default__")
    {
      std::optional<SystemPluginPtr> system;
      if (!this->dataPtr->systemLoader)
        this->dataPtr->systemLoader = std::make_unique<SystemLoader>();
      system = this->dataPtr->systemLoader->LoadPlugin(plugin);
      if (system)
      {
        SystemPluginPtr sys = system.value();
        this->dataPtr->systems.push_back(sys);
        this->dataPtr->systemsPreupdate.push_back(
            sys->QueryInterface<ISystemPreUpdate>());
        this->dataPtr->systemsUpdate.push_back(
            sys->QueryInterface<ISystemUpdate>());
        this->dataPtr->systemsPostupdate.push_back(
            sys->QueryInterface<ISystemPostUpdate>());

        auto sysConfigure = sys->QueryInterface<ISystemConfigure>();
        if (sysConfigure)
        {
          sysConfigure->Configure(entity, plugin.ToElement(),
              this->dataPtr->ecm, this->dataPtr->eventMgr);
        }
<<<<<<< HEAD
        gzdbg << "Loaded system [" << name
=======
        igndbg << "Loaded system [" << plugin.Name()
>>>>>>> f39bc25d
               << "] for entity [" << entity << "] in GUI"
               << std::endl;
      }
    }
  }
  this->dataPtr->visualPlugins.clear();
}

/////////////////////////////////////////////////
void GuiRunner::UpdateSystems()
{
  GZ_PROFILE("GuiRunner::UpdateSystems");

  {
    GZ_PROFILE("PreUpdate");
    for (auto& system : this->dataPtr->systemsPreupdate)
    {
      if (system)
        system->PreUpdate(this->dataPtr->updateInfo, this->dataPtr->ecm);
    }
  }

  {
    GZ_PROFILE("Update");
    for (auto& system : this->dataPtr->systemsUpdate)
    {
      if (system)
        system->Update(this->dataPtr->updateInfo, this->dataPtr->ecm);
    }
  }

  {
    GZ_PROFILE("PostUpdate");
    // \todo(anyone) Do PostUpdates in parallel
    for (auto& system : this->dataPtr->systemsPostupdate)
    {
      if (system)
        system->PostUpdate(this->dataPtr->updateInfo, this->dataPtr->ecm);
    }
  }
}

/////////////////////////////////////////////////
EventManager &GuiRunner::GuiEventManager() const
{
  return this->dataPtr->eventMgr;
}<|MERGE_RESOLUTION|>--- conflicted
+++ resolved
@@ -82,11 +82,7 @@
   public: std::mutex systemLoadMutex;
 
   /// \brief Events containing visual plugins to load
-<<<<<<< HEAD
-  public: std::vector<std::pair<gz::sim::Entity, sdf::ElementPtr>>
-=======
-  public: std::vector<std::pair<ignition::gazebo::Entity, sdf::Plugin>>
->>>>>>> f39bc25d
+  public: std::vector<std::pair<gz::sim::Entity, sdf::Plugin>>
       visualPlugins;
 
   /// \brief Systems implementing PreUpdate
@@ -197,11 +193,8 @@
       this->dataPtr->node.Request(this->dataPtr->controlService, req, cb);
     }
   }
-<<<<<<< HEAD
-  else if (_event->type() == gz::sim::gui::events::VisualPlugin::kType)
-=======
   else if (_event->type() ==
-      ignition::gazebo::gui::events::VisualPlugins::kType)
+      gz::sim::gui::events::VisualPlugins::kType)
   {
     auto visualPluginEvent =
       reinterpret_cast<gui::events::VisualPlugins *>(_event);
@@ -216,8 +209,7 @@
       }
     }
   }
-  else if (_event->type() == ignition::gazebo::gui::events::VisualPlugin::kType)
->>>>>>> f39bc25d
+  else if (_event->type() == gz::sim::gui::events::VisualPlugin::kType)
   {
     auto visualPluginEvent =
       reinterpret_cast<gui::events::VisualPlugin *>(_event);
@@ -380,11 +372,7 @@
           sysConfigure->Configure(entity, plugin.ToElement(),
               this->dataPtr->ecm, this->dataPtr->eventMgr);
         }
-<<<<<<< HEAD
-        gzdbg << "Loaded system [" << name
-=======
-        igndbg << "Loaded system [" << plugin.Name()
->>>>>>> f39bc25d
+        gzdbg << "Loaded system [" << plugin.Name()
                << "] for entity [" << entity << "] in GUI"
                << std::endl;
       }
