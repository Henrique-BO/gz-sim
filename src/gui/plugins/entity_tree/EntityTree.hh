/*
 * Copyright (C) 2019 Open Source Robotics Foundation
 *
 * Licensed under the Apache License, Version 2.0 (the "License");
 * you may not use this file except in compliance with the License.
 * You may obtain a copy of the License at
 *
 *     http://www.apache.org/licenses/LICENSE-2.0
 *
 * Unless required by applicable law or agreed to in writing, software
 * distributed under the License is distributed on an "AS IS" BASIS,
 * WITHOUT WARRANTIES OR CONDITIONS OF ANY KIND, either express or implied.
 * See the License for the specific language governing permissions and
 * limitations under the License.
 *
*/

#ifndef IGNITION_GAZEBO_GUI_ENTITYTREE_HH_
#define IGNITION_GAZEBO_GUI_ENTITYTREE_HH_

#include <map>
#include <memory>

#include <ignition/gazebo/gui/GuiSystem.hh>

namespace ignition
{
namespace gazebo
{
  class EntityTreePrivate;

  /// \brief TODO
  class TreeModel : public QStandardItemModel
  {
    Q_OBJECT

    /// \brief Constructor
    public: explicit TreeModel();

    /// \brief Destructor
    public: ~TreeModel() override = default;

    // Documentation inherited
    public: QHash<int, QByteArray> roleNames() const override;

    /// \brief Add an entity to the tree.
    /// \param[in] _entity Entity to be added
    /// \param[in] _entityName Name of entity to be added
    /// \param[in] _parentEntity Parent entity. By default, kNullEntity, which
    /// means it's a root entity.
    /// \param[in] _type Entity type
    public slots: void AddEntity(unsigned int _entity,
        const QString &_entityName,
        unsigned int _parentEntity = kNullEntity,
        const QString &_type = QString());

    /// \brief Remove an entity from the tree.
    /// \param[in] _entity Entity to be removed
    public slots: void RemoveEntity(unsigned int _entity);

    /// \brief Get an item given its entity.
    /// \param[in] _entity Entity whose item we want.
    /// \return Pointer to the item.
    public: Q_INVOKABLE QStandardItem *EntityItem(unsigned int _entity);

    /// \brief Get the entity type of a tree item at specified index
    /// \param[in] _index Model index
    /// \return Type of entity
    public: Q_INVOKABLE QString EntityType(const QModelIndex &_index) const;

    /// \brief Get the scoped name of a tree item at specified index
    /// \param[in] _index Model index
    /// \return Scoped name of the entity
    public: Q_INVOKABLE QString ScopedName(const QModelIndex &_index) const;

<<<<<<< HEAD
    /// \brief Get the entity type of a tree item at specified index
    /// \param[in] _index Model index
    /// \return Type of entity
=======
    /// \brief Get the entity ID of a tree item at specified index
    /// \param[in] _index Model index
    /// \return Entity ID
>>>>>>> c66b4671
    public: Q_INVOKABLE unsigned int EntityId(const QModelIndex &_index) const;

    /// \brief Keep track of which item corresponds to which entity.
    public: std::map<Entity, QStandardItem *> entityItems;
  };

  /// \brief Displays a tree view with all the entities in the world.
  ///
  /// ## Configuration
  /// None
  class EntityTree : public ignition::gazebo::GuiSystem
  {
    Q_OBJECT

    /// \brief Constructor
    public: EntityTree();

    /// \brief Destructor
    public: ~EntityTree() override;

    // Documentation inherited
    public: void LoadConfig(const tinyxml2::XMLElement *_pluginElem) override;

    // Documentation inherited
    public: void Update(const UpdateInfo &, EntityComponentManager &) override;

    /// \brief Callback when an entity has been selected. This should be
    /// called from QML.
    /// \param[in] _entity Entity being selected.
    public: Q_INVOKABLE void OnEntitySelectedFromQml(unsigned int _entity);

    /// \brief Callback when all entities have been deselected.
    /// This should be called from QML.
    public: Q_INVOKABLE void DeselectAllEntities();

    // Documentation inherited
    protected: bool eventFilter(QObject *_obj, QEvent *_event) override;

    /// \internal
    /// \brief Pointer to private data.
    private: std::unique_ptr<EntityTreePrivate> dataPtr;
  };
}
}

#endif<|MERGE_RESOLUTION|>--- conflicted
+++ resolved
@@ -58,11 +58,6 @@
     /// \param[in] _entity Entity to be removed
     public slots: void RemoveEntity(unsigned int _entity);
 
-    /// \brief Get an item given its entity.
-    /// \param[in] _entity Entity whose item we want.
-    /// \return Pointer to the item.
-    public: Q_INVOKABLE QStandardItem *EntityItem(unsigned int _entity);
-
     /// \brief Get the entity type of a tree item at specified index
     /// \param[in] _index Model index
     /// \return Type of entity
@@ -73,19 +68,13 @@
     /// \return Scoped name of the entity
     public: Q_INVOKABLE QString ScopedName(const QModelIndex &_index) const;
 
-<<<<<<< HEAD
-    /// \brief Get the entity type of a tree item at specified index
-    /// \param[in] _index Model index
-    /// \return Type of entity
-=======
     /// \brief Get the entity ID of a tree item at specified index
     /// \param[in] _index Model index
     /// \return Entity ID
->>>>>>> c66b4671
     public: Q_INVOKABLE unsigned int EntityId(const QModelIndex &_index) const;
 
     /// \brief Keep track of which item corresponds to which entity.
-    public: std::map<Entity, QStandardItem *> entityItems;
+    private: std::map<Entity, QStandardItem *> entityItems;
   };
 
   /// \brief Displays a tree view with all the entities in the world.
