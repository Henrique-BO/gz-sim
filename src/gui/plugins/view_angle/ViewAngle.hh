--- conflicted
+++ resolved
@@ -18,13 +18,9 @@
 #ifndef GZ_SIM_GUI_VIEWANGLE_HH_
 #define GZ_SIM_GUI_VIEWANGLE_HH_
 
-<<<<<<< HEAD
 #include <gz/msgs/pose.pb.h>
-=======
-#include <ignition/msgs/pose.pb.h>
-#include <ignition/msgs/boolean.pb.h>
-#include <ignition/msgs/gui_camera.pb.h>
->>>>>>> ba96ec82
+#include <gz/msgs/boolean.pb.h>
+#include <gz/msgs/gui_camera.pb.h>
 
 #include <memory>
 
@@ -116,8 +112,8 @@
     /// \brief Move to model service received
     /// \param[in] _msg GUI camera message
     /// \param[in] _res Response
-    public: bool OnMoveToModelService(const ignition::msgs::GUICamera &_msg,
-      ignition::msgs::Boolean &_res);
+    public: bool OnMoveToModelService(const gz::msgs::GUICamera &_msg,
+      gz::msgs::Boolean &_res);
 
     /// \brief Get the current gui camera's near and far clipping distances
     public: Q_INVOKABLE QList<double> CamClipDist() const;
