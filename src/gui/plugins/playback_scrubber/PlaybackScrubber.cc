/*
 * Copyright (C) 2020 Open Source Robotics Foundation
 *
 * Licensed under the Apache License, Version 2.0 (the "License");
 * you may not use this file except in compliance with the License.
 * You may obtain a copy of the License at
 *
 *     http://www.apache.org/licenses/LICENSE-2.0
 *
 * Unless required by applicable law or agreed to in writing, software
 * distributed under the License is distributed on an "AS IS" BASIS,
 * WITHOUT WARRANTIES OR CONDITIONS OF ANY KIND, either express or implied.
 * See the License for the specific language governing permissions and
 * limitations under the License.
 *
*/

#include "PlaybackScrubber.hh"

#include <gz/msgs/boolean.pb.h>
#include <gz/msgs/stringmsg.pb.h>

#include <chrono>
#include <ctime>
#include <iostream>
#include <regex>
#include <string>
#include <utility>

#include <gz/common/Console.hh>
#include <gz/gui/Application.hh>
#include <gz/gui/Helpers.hh>
#include <gz/gui/MainWindow.hh>
#include <gz/math/Helpers.hh>
#include <gz/plugin/Register.hh>
#include <gz/transport/Node.hh>
#include <gz/transport/Publisher.hh>

#include "gz/sim/EntityComponentManager.hh"
#include "gz/sim/components/LogPlaybackStatistics.hh"

namespace gz::sim
{
  class PlaybackScrubberPrivate
  {
    /// \brief Gazebo communication node.
    public: transport::Node node;

    /// \brief The start time of the log file
    public: std::chrono::steady_clock::time_point startTime;

    /// \brief The end time of the log file
    public: std::chrono::steady_clock::time_point endTime;

    /// \brief The current time of the log file
    public: std::chrono::steady_clock::time_point currentTime;

    /// \brief The name of the world
    public: std::string worldName = "";

    /// \brief The progress as a percentage of how far we
    /// are into the log file
    public: double progress{0.0};

    /// \brief Bool holding if the simulation is currently paused.
    public: bool paused{false};
  };
}

using namespace gz;
using namespace sim;

/////////////////////////////////////////////////
PlaybackScrubber::PlaybackScrubber() : GuiSystem(),
  dataPtr(std::make_unique<PlaybackScrubberPrivate>())
{
}

/////////////////////////////////////////////////
PlaybackScrubber::~PlaybackScrubber() = default;

/////////////////////////////////////////////////
void PlaybackScrubber::LoadConfig(const tinyxml2::XMLElement *)
{
  if (this->title.empty())
    this->title = "Playback Scrubber";
}

/////////////////////////////////////////////////
double PlaybackScrubber::CalculateProgress()
{
  if (this->dataPtr->startTime == this->dataPtr->endTime)
    return 0.0;

  auto startTime = this->dataPtr->startTime;
  auto endTime = this->dataPtr->endTime;
  auto currentTime = this->dataPtr->currentTime;

  auto totalDuration = std::chrono::duration_cast<std::chrono::nanoseconds>(
      endTime - startTime).count();
  auto currentDuration = std::chrono::duration_cast<std::chrono::nanoseconds>(
      currentTime - startTime).count();

  auto percentage =
    static_cast<double>(currentDuration) / static_cast<double>(totalDuration);

  if (percentage < 0.0)
    percentage = 0;
  if (percentage > 1.0)
    percentage = 1.0;
  return percentage;
}

//////////////////////////////////////////////////
void PlaybackScrubber::Update(const UpdateInfo &_info,
    EntityComponentManager &_ecm)
{
  auto startTime = this->dataPtr->startTime;
  auto endTime = this->dataPtr->endTime;
  auto totalDuration =
    std::chrono::duration_cast<std::chrono::nanoseconds>(
        endTime - startTime).count();

  // Set the start and end times
  if (totalDuration <= 0)
  {
    _ecm.Each<components::LogPlaybackStatistics>(
      [this](const Entity &,
           const components::LogPlaybackStatistics *_logStatComp)->bool
      {
        auto startSeconds =
          _logStatComp->Data().start_time().sec();
        auto startNanoseconds =
          _logStatComp->Data().start_time().nsec();
        auto endSeconds =
          _logStatComp->Data().end_time().sec();
        auto endNanoseconds =
          _logStatComp->Data().end_time().nsec();
        this->dataPtr->startTime =
          math::secNsecToTimePoint(startSeconds, startNanoseconds);
        this->dataPtr->endTime =
          math::secNsecToTimePoint(endSeconds, endNanoseconds);
        return true;
      });
  }

  // Populate the world name
  if (this->dataPtr->worldName == "")
  {
    // TODO(anyone) Only one world is supported for now
    auto worldNames = gz::gui::worldNames();
    if (worldNames.size() >= 1)
    {
      this->dataPtr->worldName = worldNames[0].toStdString();
    }
  }

  auto simTime = math::durationToSecNsec(_info.simTime);
  this->dataPtr->currentTime =
    math::secNsecToTimePoint(simTime.first, simTime.second);
  this->dataPtr->progress = CalculateProgress();
  this->dataPtr->paused = _info.paused;
  this->newProgress();
}

/////////////////////////////////////////////////
double PlaybackScrubber::Progress()
{
  return this->dataPtr->progress;
}

/////////////////////////////////////////////////
QString PlaybackScrubber::StartTimeAsString()
{
  return QString::fromStdString(
      math::timePointToString(this->dataPtr->startTime));
}

/////////////////////////////////////////////////
QString PlaybackScrubber::EndTimeAsString()
{
  return QString::fromStdString(
      math::timePointToString(this->dataPtr->endTime));
}

/////////////////////////////////////////////////
QString PlaybackScrubber::CurrentTimeAsString()
{
  return QString::fromStdString(
      math::timePointToString(this->dataPtr->currentTime));
}

/////////////////////////////////////////////////
void PlaybackScrubber::OnTimeEntered(const QString &_time)
{
  std::string time = _time.toStdString();
  std::chrono::steady_clock::time_point enteredTime =
    math::stringToTimePoint(time);
  if (enteredTime == math::secNsecToTimePoint(-1, 0))
  {
    gzwarn << "Invalid time entered. "
      "The format is dd hh:mm:ss.nnn" << std::endl;
    return;
  }

  // Check for time out of bounds
  if (enteredTime < this->dataPtr->startTime)
    enteredTime = this->dataPtr->startTime;
  else if (enteredTime > this->dataPtr->endTime)
    enteredTime = this->dataPtr->endTime;

  auto pairTime = math::timePointToSecNsec(enteredTime);

  unsigned int timeout = 1000;
  msgs::Boolean res;
  bool result{false};
  msgs::LogPlaybackControl playbackMsg;

  // Set time and make request
  playbackMsg.mutable_seek()->set_sec(pairTime.first);
  playbackMsg.mutable_seek()->set_nsec(pairTime.second);
  playbackMsg.set_pause(true);
  this->dataPtr->node.Request(
      "/world/" + this->dataPtr->worldName + "/playback/control",
      playbackMsg, timeout, res, result);
}

/////////////////////////////////////////////////
void PlaybackScrubber::OnDrop(double _value)
{
  unsigned int timeout = 1000;
  msgs::Boolean res;
  bool result{false};

  auto totalDuration =
    std::chrono::duration_cast<std::chrono::nanoseconds>(
        this->dataPtr->endTime - this->dataPtr->startTime);
  auto newTime = this->dataPtr->startTime +
    std::chrono::duration_cast<std::chrono::nanoseconds>(
        totalDuration * _value);
  std::pair<int64_t, int64_t> jumpToTime = math::timePointToSecNsec(newTime);

  msgs::LogPlaybackControl playbackMsg;

  playbackMsg.mutable_seek()->set_sec(jumpToTime.first);
  playbackMsg.mutable_seek()->set_nsec(jumpToTime.second);
  playbackMsg.set_pause(this->dataPtr->paused);
  this->dataPtr->node.Request(
      "/world/" + this->dataPtr->worldName + "/playback/control",
      playbackMsg, timeout, res, result);
}

// Register this plugin
<<<<<<< HEAD
GZ_ADD_PLUGIN(gz::sim::PlaybackScrubber,
                    gz::gui::Plugin)
=======
IGNITION_ADD_PLUGIN(PlaybackScrubber,
                    ignition::gui::Plugin)
>>>>>>> 216d5a51
<|MERGE_RESOLUTION|>--- conflicted
+++ resolved
@@ -251,10 +251,5 @@
 }
 
 // Register this plugin
-<<<<<<< HEAD
-GZ_ADD_PLUGIN(gz::sim::PlaybackScrubber,
-                    gz::gui::Plugin)
-=======
-IGNITION_ADD_PLUGIN(PlaybackScrubber,
-                    ignition::gui::Plugin)
->>>>>>> 216d5a51
+GZ_ADD_PLUGIN(PlaybackScrubber,
+              gz::gui::Plugin)