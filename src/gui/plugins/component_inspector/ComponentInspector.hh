/*
 * Copyright (C) 2020 Open Source Robotics Foundation
 *
 * Licensed under the Apache License, Version 2.0 (the "License");
 * you may not use this file except in compliance with the License.
 * You may obtain a copy of the License at
 *
 *     http://www.apache.org/licenses/LICENSE-2.0
 *
 * Unless required by applicable law or agreed to in writing, software
 * distributed under the License is distributed on an "AS IS" BASIS,
 * WITHOUT WARRANTIES OR CONDITIONS OF ANY KIND, either express or implied.
 * See the License for the specific language governing permissions and
 * limitations under the License.
 *
*/

#ifndef IGNITION_GAZEBO_GUI_COMPONENTINSPECTOR_HH_
#define IGNITION_GAZEBO_GUI_COMPONENTINSPECTOR_HH_

#include <map>
#include <memory>
#include <string>
#include <ignition/math/Vector3.hh>
#include <ignition/transport/Node.hh>

#include <ignition/gazebo/components/Component.hh>
#include <ignition/gazebo/gui/GuiSystem.hh>
#include <ignition/gazebo/Types.hh>

#include "ignition/gazebo/components/Physics.hh"

<<<<<<< HEAD
#include <ignition/msgs/light.pb.h>
=======
#include "Types.hh"
>>>>>>> 1fa99f4e

Q_DECLARE_METATYPE(ignition::gazebo::ComponentTypeId)

namespace ignition
{
namespace gazebo
{
  class ComponentInspectorPrivate;

  /// \brief Generic function to set data.
  /// \param[in] _item Item whose data will be set.
  /// \param[in] _data Data to set.
  template <class DataType>
  void setData(QStandardItem *_item, const DataType &_data)
  {
    // cppcheck-suppress syntaxError
    // cppcheck-suppress unmatchedSuppression
    if constexpr (traits::IsOutStreamable<std::ostream, DataType>::value)
    {
      std::stringstream ss;
      ss << _data;
      setData(_item, ss.str());
    }
    else
    {
      ignwarn << "Attempting to set unsupported data type to item ["
              << _item->text().toStdString() << "]" << std::endl;
    }
  }

  /// \brief Specialized to set string data.
  /// \param[in] _item Item whose data will be set.
  /// \param[in] _data Data to set.
  template<>
  void setData(QStandardItem *_item, const std::string &_data);

<<<<<<< HEAD
  /// \brief Specialized to set pose data.
  /// \param[in] _item Item whose data will be set.
  /// \param[in] _data Data to set.
  template<>
  void setData(QStandardItem *_item, const math::Pose3d &_data);

  /// \brief Specialized to set light data.
  /// \param[in] _item Item whose data will be set.
  /// \param[in] _data Data to set.
  template<>
  void setData(QStandardItem *_item, const msgs::Light &_data);

=======
>>>>>>> 1fa99f4e
  /// \brief Specialized to set vector data.
  /// \param[in] _item Item whose data will be set.
  /// \param[in] _data Data to set.
  template<>
  void setData(QStandardItem *_item, const math::Vector3d &_data);

  /// \brief Specialized to set Physics data.
  /// \param[in] _item Item whose data will be set.
  /// \param[in] _data Data to set.
  template<>
  void setData(QStandardItem *_item, const sdf::Physics &_data);

  /// \brief Specialized to set boolean data.
  /// \param[in] _item Item whose data will be set.
  /// \param[in] _data Data to set.
  template<>
  void setData(QStandardItem *_item, const bool &_data);

  /// \brief Specialized to set integer data.
  /// \param[in] _item Item whose data will be set.
  /// \param[in] _data Data to set.
  template<>
  void setData(QStandardItem *_item, const int &_data);

  /// \brief Specialized to set double data.
  /// \param[in] _item Item whose data will be set.
  /// \param[in] _data Data to set.
  template<>
  void setData(QStandardItem *_item, const double &_data);

  /// \brief Specialized to set stream data.
  /// \param[in] _item Item whose data will be set.
  /// \param[in] _data Data to set.
  template<>
  void setData(QStandardItem *_item, const std::ostream &_data);

  /// \brief Specialized to set material data.
  /// \param[in] _item Item whose data will be set.
  /// \param[in] _data Data to set.
  template<>
  void setData(QStandardItem *_item, const sdf::Material &_data);


  /// \brief Set the unit of a given item.
  /// \param[in] _item Item whose unit will be set.
  /// \param[in] _unit Unit to be displayed, such as 'm' for meters.
  void setUnit(QStandardItem *_item, const std::string &_unit);

  /// \brief Model holding information about components, such as their type
  /// and data.
  class ComponentsModel : public QStandardItemModel
  {
    Q_OBJECT

    /// \brief Constructor
    public: explicit ComponentsModel();

    /// \brief Destructor
    public: ~ComponentsModel() override = default;

    // Documentation inherited
    public: QHash<int, QByteArray> roleNames() const override;

    /// \brief Static version of roleNames
    /// \return A hash connecting a unique identifier to a role name.
    public: static QHash<int, QByteArray> RoleNames();

    /// \brief Add a component type to the inspector.
    /// \param[in] _typeId Type of component to be added.
    /// \return Newly created item.
    public slots: QStandardItem *AddComponentType(
        ignition::gazebo::ComponentTypeId _typeId);

    /// \brief Remove a component type from the inspector.
    /// \param[in] _typeId Type of component to be removed.
    public slots: void RemoveComponentType(
        ignition::gazebo::ComponentTypeId _typeId);

    /// \brief Keep track of items in the tree, according to type ID.
    public: std::map<ComponentTypeId, QStandardItem *> items;
  };

  /// \brief Displays a tree view with all the entities in the world.
  ///
  /// ## Configuration
  /// None
  class ComponentInspector : public gazebo::GuiSystem
  {
    Q_OBJECT

    /// \brief Entity
    Q_PROPERTY(
      Entity entity
      READ GetEntity
      WRITE SetEntity
      NOTIFY EntityChanged
    )

    /// \brief Type
    Q_PROPERTY(
      QString type
      READ Type
      WRITE SetType
      NOTIFY TypeChanged
    )

    /// \brief Locked
    Q_PROPERTY(
      bool locked
      READ Locked
      WRITE SetLocked
      NOTIFY LockedChanged
    )

    /// \brief Paused
    Q_PROPERTY(
      bool paused
      READ Paused
      WRITE SetPaused
      NOTIFY PausedChanged
    )

    /// \brief Nested Model
    Q_PROPERTY(
      bool nestedModel
      READ NestedModel
      NOTIFY NestedModelChanged
    )

    /// \brief Constructor
    public: ComponentInspector();

    /// \brief Destructor
    public: ~ComponentInspector() override;

    // Documentation inherited
    public: void LoadConfig(const tinyxml2::XMLElement *_pluginElem) override;

    // Documentation inherited
    public: void Update(const UpdateInfo &, EntityComponentManager &) override;

    /// \brief Add a callback that's called whenever there are updates from the
    /// ECM to the view, for a given component type.
    /// \param[in] _id The component type id
    /// \param[in] _cb Function that's called when there are updates.
    public: void AddUpdateViewCb(ComponentTypeId _id,
                inspector::UpdateViewCb _cb);

    /// \brief Callback in Qt thread when specular changes.
    /// \param[in] _rSpecular specular red
    /// \param[in] _gSpecular specular green
    /// \param[in] _bSpecular specular blue
    /// \param[in] _aSpecular specular alpha
    /// \param[in] _rDiffuse Diffuse red
    /// \param[in] _gDiffuse Diffuse green
    /// \param[in] _bDiffuse Diffuse blue
    /// \param[in] _aDiffuse Diffuse alpha
    /// \param[in] _attRange Range attenuation
    /// \param[in] _attLinear Linear attenuation
    /// \param[in] _attConstant Constant attenuation
    /// \param[in] _attQuadratic Quadratic attenuation
    /// \param[in] _castShadows Specify if this light should cast shadows
    /// \param[in] _directionX X direction of the light
    /// \param[in] _directionY Y direction of the light
    /// \param[in] _directionZ Z direction of the light
    /// \param[in] _innerAngle Inner angle of the spotlight
    /// \param[in] _outerAngle Outer angle of the spotlight
    /// \param[in] _falloff Falloff of the spotlight
    /// \param[in] _intensity Intensity of the light
    /// \param[in] _type light type
    /// \param[in] _isLightOn is light on
    /// \param[in] _visualizeVisual is visual enabled
    public: Q_INVOKABLE void OnLight(
      double _rSpecular, double _gSpecular, double _bSpecular,
      double _aSpecular, double _rDiffuse, double _gDiffuse,
      double _bDiffuse, double _aDiffuse, double _attRange,
      double _attLinear, double _attConstant, double _attQuadratic,
      bool _castShadows, double _directionX, double _directionY,
      double _directionZ, double _innerAngle, double _outerAngle,
      double _falloff, double _intensity, int _type, bool _isLightOn,
      bool _visualizeVisual);

    /// \brief Callback in Qt thread when physics' properties change.
    /// \param[in] _stepSize step size
    /// \param[in] _realTimeFactor real time factor
    public: Q_INVOKABLE void OnPhysics(double _stepSize,
        double _realTimeFactor);

    // \brief Callback in Qt thread when material color changes for a visual
    /// \param[in] _rAmbient ambient red
    /// \param[in] _gAmbient ambient green
    /// \param[in] _bAmbient ambient blue
    /// \param[in] _aAmbient ambient alpha
    /// \param[in] _rDiffuse diffuse red
    /// \param[in] _gDiffuse diffuse green
    /// \param[in] _bDiffuse diffuse blue
    /// \param[in] _aDiffuse diffuse alpha
    /// \param[in] _rSpecular specular red
    /// \param[in] _gSpecular specular green
    /// \param[in] _bSpecular specular blue
    /// \param[in] _aSpecular specular alpha
    /// \param[in] _rEmissive emissive red
    /// \param[in] _gEmissive emissive green
    /// \param[in] _bEmissive emissive blue
    /// \param[in] _aEmissive emissive alpha
    /// \param[in] _type if type is not empty, opens QColorDialog.
    /// The possible types are ambient, diffuse, specular, or emissive.
    /// \param[in] _currColor used for QColorDialog to show the current color
    /// in the open dialog.
    public: Q_INVOKABLE void OnMaterialColor(
      double _rAmbient, double _gAmbient, double _bAmbient,
      double _aAmbient, double _rDiffuse, double _gDiffuse,
      double _bDiffuse, double _aDiffuse, double _rSpecular,
      double _gSpecular, double _bSpecular, double _aSpecular,
      double _rEmissive, double _gEmissive, double _bEmissive,
      double _aEmissive, QString _type, QColor _currColor);

    /// \brief Get whether the entity is a nested model or not
    /// \return True if the entity is a nested model, false otherwise
    public: Q_INVOKABLE bool NestedModel() const;

    /// \brief Notify that is nested model property has changed
    signals: void NestedModelChanged();

    // Documentation inherited
    protected: bool eventFilter(QObject *_obj, QEvent *_event) override;

    /// \brief Get the entity currently inspected.
    /// \return Entity ID.
    public: Q_INVOKABLE Entity GetEntity() const;

    /// \brief Set the entity currently inspected.
    /// \param[in] _entity Entity ID.
    public: Q_INVOKABLE void SetEntity(const Entity &_entity);

    /// \brief Notify that entity has changed.
    signals: void EntityChanged();

    /// \brief Get the type of entity currently inspected.
    /// \return Type, such as 'world' or 'model'
    public: Q_INVOKABLE QString Type() const;

    /// \brief Set the type of entity currently inspected.
    /// \param[in] _type Type, such as 'world' or 'model'.
    public: Q_INVOKABLE void SetType(const QString &_entity);

    /// \brief Notify that entity type has changed
    signals: void TypeChanged();

    /// \brief Get whether the inspector is currently locked on an entity.
    /// \return True for locked
    public: Q_INVOKABLE bool Locked() const;

    /// \brief Set whether the inspector is currently locked on an entity.
    /// \param[in] _locked True for locked.
    public: Q_INVOKABLE void SetLocked(bool _locked);

    /// \brief Notify that locked has changed.
    signals: void LockedChanged();

    /// \brief Get whether the inspector is currently paused for updates.
    /// \return True for paused.
    public: Q_INVOKABLE bool Paused() const;

    /// \brief Set whether the inspector is currently paused for updates.
    /// \param[in] _paused True for paused.
    public: Q_INVOKABLE void SetPaused(bool _paused);

    /// \brief Notify that paused has changed.
    signals: void PausedChanged();

    /// \brief Name of world entity
    /// \return World name
    public: const std::string &WorldName() const;

    /// \brief Node for communication
    /// \return Transport node
    public: transport::Node &TransportNode();

    /// \internal
    /// \brief Pointer to private data.
    private: std::unique_ptr<ComponentInspectorPrivate> dataPtr;
  };
}
}

#endif<|MERGE_RESOLUTION|>--- conflicted
+++ resolved
@@ -30,11 +30,9 @@
 
 #include "ignition/gazebo/components/Physics.hh"
 
-<<<<<<< HEAD
+#include "Types.hh"
+
 #include <ignition/msgs/light.pb.h>
-=======
-#include "Types.hh"
->>>>>>> 1fa99f4e
 
 Q_DECLARE_METATYPE(ignition::gazebo::ComponentTypeId)
 
@@ -71,21 +69,12 @@
   template<>
   void setData(QStandardItem *_item, const std::string &_data);
 
-<<<<<<< HEAD
-  /// \brief Specialized to set pose data.
-  /// \param[in] _item Item whose data will be set.
-  /// \param[in] _data Data to set.
-  template<>
-  void setData(QStandardItem *_item, const math::Pose3d &_data);
-
   /// \brief Specialized to set light data.
   /// \param[in] _item Item whose data will be set.
   /// \param[in] _data Data to set.
   template<>
   void setData(QStandardItem *_item, const msgs::Light &_data);
 
-=======
->>>>>>> 1fa99f4e
   /// \brief Specialized to set vector data.
   /// \param[in] _item Item whose data will be set.
   /// \param[in] _data Data to set.
