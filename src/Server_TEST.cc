/*
 * Copyright (C) 2018 Open Source Robotics Foundation
 *
 * Licensed under the Apache License, Version 2.0 (the "License");
 * you may not use this file except in compliance with the License.
 * You may obtain a copy of the License at
 *
 *     http://www.apache.org/licenses/LICENSE-2.0
 *
 * Unless required by applicable law or agreed to in writing, software
 * distributed under the License is distributed on an "AS IS" BASIS,
 * WITHOUT WARRANTIES OR CONDITIONS OF ANY KIND, either express or implied.
 * See the License for the specific language governing permissions and
 * limitations under the License.
 *
*/

#include <gtest/gtest.h>
#include <csignal>
#include <vector>
#include <gz/common/StringUtils.hh>
#include <gz/common/Util.hh>
#include <gz/math/Rand.hh>
#include <gz/transport/Node.hh>
#include <gz/utilities/ExtraTestMacros.hh>
#include <sdf/Mesh.hh>

#include "gz/sim/components/AxisAlignedBox.hh"
#include "gz/sim/components/Geometry.hh"
#include "gz/sim/components/Model.hh"
#include "gz/sim/Entity.hh"
#include "gz/sim/EntityComponentManager.hh"
#include "gz/sim/System.hh"
#include "gz/sim/SystemLoader.hh"
#include "gz/sim/Server.hh"
#include "gz/sim/Types.hh"
#include "gz/sim/Util.hh"
#include "gz/sim/test_config.hh"

#include "plugins/MockSystem.hh"
#include "../test/helpers/Relay.hh"
#include "../test/helpers/EnvTestFixture.hh"

using namespace gz;
using namespace gz::sim;
using namespace std::chrono_literals;

/////////////////////////////////////////////////
class ServerFixture : public InternalFixture<::testing::TestWithParam<int>>
{
};

/////////////////////////////////////////////////
// See https://github.com/ignitionrobotics/ign-gazebo/issues/1175
TEST_P(ServerFixture, IGN_UTILS_TEST_DISABLED_ON_WIN32(DefaultServerConfig))
{
  ServerConfig serverConfig;
  EXPECT_TRUE(serverConfig.SdfFile().empty());
  EXPECT_TRUE(serverConfig.SdfString().empty());
  EXPECT_FALSE(serverConfig.UpdateRate());
  EXPECT_FALSE(serverConfig.UseLevels());
  EXPECT_FALSE(serverConfig.UseDistributedSimulation());
  EXPECT_EQ(0u, serverConfig.NetworkSecondaries());
  EXPECT_TRUE(serverConfig.NetworkRole().empty());
  EXPECT_FALSE(serverConfig.UseLogRecord());
  EXPECT_FALSE(serverConfig.LogRecordPath().empty());
  EXPECT_TRUE(serverConfig.LogPlaybackPath().empty());
  EXPECT_FALSE(serverConfig.LogRecordResources());
  EXPECT_TRUE(serverConfig.LogRecordCompressPath().empty());
  EXPECT_EQ(0u, serverConfig.Seed());
  EXPECT_EQ(123ms, serverConfig.UpdatePeriod().value_or(123ms));
  EXPECT_TRUE(serverConfig.ResourceCache().empty());
  EXPECT_TRUE(serverConfig.PhysicsEngine().empty());
  EXPECT_TRUE(serverConfig.Plugins().empty());
  EXPECT_TRUE(serverConfig.LogRecordTopics().empty());

  gz::sim::Server server(serverConfig);
  EXPECT_FALSE(server.Running());
  EXPECT_FALSE(*server.Running(0));
  EXPECT_EQ(std::nullopt, server.Running(1));
  EXPECT_TRUE(*server.Paused());
  EXPECT_EQ(0u, *server.IterationCount());

  EXPECT_EQ(3u, *server.EntityCount());
  EXPECT_TRUE(server.HasEntity("default"));

  EXPECT_EQ(3u, *server.SystemCount());
}

/////////////////////////////////////////////////
TEST_P(ServerFixture, UpdateRate)
{
  gz::sim::ServerConfig serverConfig;
  serverConfig.SetUpdateRate(1000.0);
  EXPECT_DOUBLE_EQ(1000.0, *serverConfig.UpdateRate());
  serverConfig.SetUpdateRate(-1000.0);
  EXPECT_DOUBLE_EQ(1000.0, *serverConfig.UpdateRate());
  serverConfig.SetUpdateRate(0.0);
  EXPECT_DOUBLE_EQ(1000.0, *serverConfig.UpdateRate());
  EXPECT_EQ(1ms, serverConfig.UpdatePeriod());
}

/////////////////////////////////////////////////
TEST_P(ServerFixture, ServerConfigPluginInfo)
{
  ServerConfig::PluginInfo pluginInfo;
  pluginInfo.SetEntityName("an_entity");
  pluginInfo.SetEntityType("model");
  pluginInfo.SetFilename("filename");
  pluginInfo.SetName("interface");
  pluginInfo.SetSdf(nullptr);

  ServerConfig serverConfig;
  serverConfig.AddPlugin(pluginInfo);

  const std::list<ServerConfig::PluginInfo> &plugins = serverConfig.Plugins();
  ASSERT_FALSE(plugins.empty());

  EXPECT_EQ("an_entity", plugins.front().EntityName());
  EXPECT_EQ("model", plugins.front().EntityType());
  EXPECT_EQ("filename", plugins.front().Filename());
  EXPECT_EQ("interface", plugins.front().Name());
  EXPECT_EQ(nullptr, plugins.front().Sdf());

  // Test operator=
  {
    ServerConfig::PluginInfo info;
    info = plugins.front();

    EXPECT_EQ(info.EntityName(), plugins.front().EntityName());
    EXPECT_EQ(info.EntityType(), plugins.front().EntityType());
    EXPECT_EQ(info.Filename(), plugins.front().Filename());
    EXPECT_EQ(info.Name(), plugins.front().Name());
    EXPECT_EQ(info.Sdf(), plugins.front().Sdf());
  }

  // Test copy constructor
  {
    ServerConfig::PluginInfo info(plugins.front());

    EXPECT_EQ(info.EntityName(), plugins.front().EntityName());
    EXPECT_EQ(info.EntityType(), plugins.front().EntityType());
    EXPECT_EQ(info.Filename(), plugins.front().Filename());
    EXPECT_EQ(info.Name(), plugins.front().Name());
    EXPECT_EQ(info.Sdf(), plugins.front().Sdf());
  }

  // Test server config copy constructor
  {
    const ServerConfig &cfg(serverConfig);
    const std::list<ServerConfig::PluginInfo> &cfgPlugins = cfg.Plugins();
    ASSERT_FALSE(cfgPlugins.empty());

    EXPECT_EQ(cfgPlugins.front().EntityName(), plugins.front().EntityName());
    EXPECT_EQ(cfgPlugins.front().EntityType(), plugins.front().EntityType());
    EXPECT_EQ(cfgPlugins.front().Filename(), plugins.front().Filename());
    EXPECT_EQ(cfgPlugins.front().Name(), plugins.front().Name());
    EXPECT_EQ(cfgPlugins.front().Sdf(), plugins.front().Sdf());
  }
}

/////////////////////////////////////////////////
TEST_P(ServerFixture, ServerConfigSdfPluginInfo)
{
  ServerConfig::PluginInfo pluginInfo;
  pluginInfo.SetEntityName("an_entity");
  pluginInfo.SetEntityType("model");
  sdf::Plugin plugin;
  plugin.SetFilename("filename");
  plugin.SetName("interface");
  pluginInfo.SetPlugin(plugin);

  gz::sim::ServerConfig serverConfig;
  serverConfig.AddPlugin(pluginInfo);

  const std::list<ServerConfig::PluginInfo> &plugins = serverConfig.Plugins();
  ASSERT_FALSE(plugins.empty());

  EXPECT_EQ("an_entity", plugins.front().EntityName());
  EXPECT_EQ("model", plugins.front().EntityType());
  EXPECT_EQ("filename", plugins.front().Plugin().Filename());
  EXPECT_EQ("interface", plugins.front().Plugin().Name());
  EXPECT_EQ(nullptr, plugins.front().Plugin().Element());
  EXPECT_TRUE(plugins.front().Plugin().Contents().empty());

  // Test operator=
  {
    ServerConfig::PluginInfo info;
    info = plugins.front();

    EXPECT_EQ(info.EntityName(), plugins.front().EntityName());
    EXPECT_EQ(info.EntityType(), plugins.front().EntityType());
    EXPECT_EQ(info.Plugin().Filename(), plugins.front().Plugin().Filename());
    EXPECT_EQ(info.Plugin().Name(), plugins.front().Plugin().Name());
    EXPECT_EQ(info.Plugin().ToElement()->ToString(""),
        plugins.front().Plugin().ToElement()->ToString(""));
  }

  // Test copy constructor
  {
    ServerConfig::PluginInfo info(plugins.front());

    EXPECT_EQ(info.EntityName(), plugins.front().EntityName());
    EXPECT_EQ(info.EntityType(), plugins.front().EntityType());
    EXPECT_EQ(info.Plugin().Filename(), plugins.front().Plugin().Filename());
    EXPECT_EQ(info.Plugin().Name(), plugins.front().Plugin().Name());
    EXPECT_EQ(info.Plugin().ToElement()->ToString(""),
        plugins.front().Plugin().ToElement()->ToString(""));
  }

  // Test server config copy constructor
  {
    const ServerConfig &cfg(serverConfig);
    const std::list<ServerConfig::PluginInfo> &cfgPlugins = cfg.Plugins();
    ASSERT_FALSE(cfgPlugins.empty());

    EXPECT_EQ(cfgPlugins.front().EntityName(), plugins.front().EntityName());
    EXPECT_EQ(cfgPlugins.front().EntityType(), plugins.front().EntityType());
    EXPECT_EQ(cfgPlugins.front().Plugin().Filename(),
        plugins.front().Plugin().Filename());
    EXPECT_EQ(cfgPlugins.front().Plugin().Name(),
        plugins.front().Plugin().Name());
    EXPECT_EQ(cfgPlugins.front().Plugin().ToElement()->ToString(""),
        plugins.front().Plugin().ToElement()->ToString(""));
  }
}

/////////////////////////////////////////////////
TEST_P(ServerFixture, IGN_UTILS_TEST_DISABLED_ON_WIN32(ServerConfigRealPlugin))
{
  // Start server
  ServerConfig serverConfig;
  serverConfig.SetUpdateRate(10000);
  serverConfig.SetSdfFile(common::joinPaths(PROJECT_SOURCE_PATH,
      "test", "worlds", "shapes.sdf"));

  sdf::ElementPtr sdf(new sdf::Element);
  sdf->SetName("plugin");
  sdf->AddAttribute("name", "string",
      "gz::sim::TestModelSystem", true);
  sdf->AddAttribute("filename", "string", "libTestModelSystem.so", true);

  sdf::ElementPtr child(new sdf::Element);
  child->SetParent(sdf);
  child->SetName("model_key");
  child->AddValue("string", "987", "1");

  serverConfig.AddPlugin({"box", "model",
      "libTestModelSystem.so", "gz::sim::TestModelSystem", sdf});

  gz::sim::Server server(serverConfig);

  // The simulation runner should not be running.
  EXPECT_FALSE(*server.Running(0));

  // Run the server
  EXPECT_TRUE(server.Run(false, 0, false));
  EXPECT_FALSE(*server.Paused());

  // The TestModelSystem should have created a service. Call the service to
  // make sure the TestModelSystem was successfully loaded.
  transport::Node node;
  msgs::StringMsg rep;
  bool result{false};
  bool executed{false};
  int sleep{0};
  int maxSleep{30};
  while (!executed && sleep < maxSleep)
  {
    igndbg << "Requesting /test/service" << std::endl;
    executed = node.Request("/test/service", 100, rep, result);
    sleep++;
  }
  EXPECT_TRUE(executed);
  EXPECT_TRUE(result);
  EXPECT_EQ("TestModelSystem", rep.data());
}

/////////////////////////////////////////////////
TEST_P(ServerFixture,
       IGN_UTILS_TEST_DISABLED_ON_WIN32(ServerConfigSensorPlugin))
{
  // Start server
  ServerConfig serverConfig;
  serverConfig.SetSdfFile(common::joinPaths(PROJECT_SOURCE_PATH,
      "test", "worlds", "air_pressure.sdf"));

  sdf::ElementPtr sdf(new sdf::Element);
  sdf->SetName("plugin");
  sdf->AddAttribute("name", "string",
      "gz::sim::TestSensorSystem", true);
  sdf->AddAttribute("filename", "string", "libTestSensorSystem.so", true);

  serverConfig.AddPlugin({
      "air_pressure_sensor::air_pressure_model::link::air_pressure_sensor",
      "sensor", "libTestSensorSystem.so", "gz::sim::TestSensorSystem",
      sdf});

  igndbg << "Create server" << std::endl;
  gz::sim::Server server(serverConfig);

  // The simulation runner should not be running.
  EXPECT_FALSE(*server.Running(0));
  EXPECT_EQ(3u, *server.SystemCount());

  // Run the server
  igndbg << "Run server" << std::endl;
  EXPECT_TRUE(server.Run(false, 0, false));
  EXPECT_FALSE(*server.Paused());

  // The TestSensorSystem should have created a service. Call the service to
  // make sure the TestSensorSystem was successfully loaded.
  igndbg << "Request service" << std::endl;
  transport::Node node;
  msgs::StringMsg rep;
  bool result{false};
  bool executed{false};
  int sleep{0};
  int maxSleep{30};
  while (!executed && sleep < maxSleep)
  {
    igndbg << "Requesting /test/service/sensor" << std::endl;
    executed = node.Request("/test/service/sensor", 100, rep, result);
    sleep++;
  }
  EXPECT_TRUE(executed);
  EXPECT_TRUE(result);
  EXPECT_EQ("TestSensorSystem", rep.data());
}

/////////////////////////////////////////////////
TEST_P(ServerFixture, IGN_UTILS_TEST_DISABLED_ON_WIN32(SdfServerConfig))
{
  ServerConfig serverConfig;

  serverConfig.SetSdfString(TestWorldSansPhysics::World());
  EXPECT_TRUE(serverConfig.SdfFile().empty());
  EXPECT_FALSE(serverConfig.SdfString().empty());

  // Setting the SDF file should override the string.
  serverConfig.SetSdfFile(common::joinPaths(PROJECT_SOURCE_PATH,
      "test", "worlds", "shapes.sdf"));
  EXPECT_FALSE(serverConfig.SdfFile().empty());
  EXPECT_TRUE(serverConfig.SdfString().empty());

  gz::sim::Server server(serverConfig);
  EXPECT_FALSE(server.Running());
  EXPECT_FALSE(*server.Running(0));
  EXPECT_TRUE(*server.Paused());
  EXPECT_EQ(0u, *server.IterationCount());
  EXPECT_EQ(25u, *server.EntityCount());
  EXPECT_EQ(3u, *server.SystemCount());

  EXPECT_TRUE(server.HasEntity("box"));
  EXPECT_FALSE(server.HasEntity("box", 1));
  EXPECT_TRUE(server.HasEntity("sphere"));
  EXPECT_TRUE(server.HasEntity("cylinder"));
  EXPECT_TRUE(server.HasEntity("capsule"));
  EXPECT_TRUE(server.HasEntity("ellipsoid"));
  EXPECT_FALSE(server.HasEntity("bad", 0));
  EXPECT_FALSE(server.HasEntity("bad", 1));
}

/////////////////////////////////////////////////
TEST_P(ServerFixture, IGN_UTILS_TEST_DISABLED_ON_WIN32(SdfRootServerConfig))
{
  gz::sim::ServerConfig serverConfig;

  serverConfig.SetSdfString(TestWorldSansPhysics::World());
  EXPECT_TRUE(serverConfig.SdfFile().empty());
  EXPECT_FALSE(serverConfig.SdfString().empty());

  serverConfig.SetSdfFile(common::joinPaths(PROJECT_SOURCE_PATH,
      "test", "worlds", "air_pressure.sdf"));
  EXPECT_FALSE(serverConfig.SdfFile().empty());
  EXPECT_TRUE(serverConfig.SdfString().empty());

  sdf::Root root;
  root.Load(common::joinPaths(PROJECT_SOURCE_PATH,
      "test", "worlds", "shapes.sdf"));

  // Setting the SDF Root should override the string and file.
  serverConfig.SetSdfRoot(root);

  EXPECT_TRUE(serverConfig.SdfRoot());
  EXPECT_TRUE(serverConfig.SdfFile().empty());
  EXPECT_TRUE(serverConfig.SdfString().empty());

  gz::sim::Server server(serverConfig);
  EXPECT_FALSE(server.Running());
  EXPECT_FALSE(*server.Running(0));
  EXPECT_TRUE(*server.Paused());
  EXPECT_EQ(0u, *server.IterationCount());
  EXPECT_EQ(25u, *server.EntityCount());
  EXPECT_EQ(3u, *server.SystemCount());

  EXPECT_TRUE(server.HasEntity("box"));
  EXPECT_FALSE(server.HasEntity("box", 1));
  EXPECT_TRUE(server.HasEntity("sphere"));
  EXPECT_TRUE(server.HasEntity("cylinder"));
  EXPECT_TRUE(server.HasEntity("capsule"));
  EXPECT_TRUE(server.HasEntity("ellipsoid"));
  EXPECT_FALSE(server.HasEntity("bad", 0));
  EXPECT_FALSE(server.HasEntity("bad", 1));
}

/////////////////////////////////////////////////
TEST_P(ServerFixture, IGN_UTILS_TEST_DISABLED_ON_WIN32(ServerConfigLogRecord))
{
  auto logPath = common::joinPaths(PROJECT_BINARY_PATH, "test_log_path");
  auto logFile = common::joinPaths(logPath, "state.tlog");
  auto compressedFile = logPath + ".zip";

  igndbg << "Log path [" << logPath << "]" << std::endl;

  common::removeAll(logPath);
  common::removeAll(compressedFile);
  EXPECT_FALSE(common::exists(logFile));
  EXPECT_FALSE(common::exists(compressedFile));

  {
    gz::sim::ServerConfig serverConfig;
    serverConfig.SetUseLogRecord(true);
    serverConfig.SetLogRecordPath(logPath);

    gz::sim::Server server(serverConfig);

    EXPECT_EQ(0u, *server.IterationCount());
    EXPECT_EQ(3u, *server.EntityCount());
    EXPECT_EQ(4u, *server.SystemCount());

    EXPECT_TRUE(serverConfig.LogRecordTopics().empty());
    serverConfig.AddLogRecordTopic("test_topic1");
    EXPECT_EQ(1u, serverConfig.LogRecordTopics().size());
    serverConfig.AddLogRecordTopic("test_topic2");
    EXPECT_EQ(2u, serverConfig.LogRecordTopics().size());
    serverConfig.ClearLogRecordTopics();
    EXPECT_TRUE(serverConfig.LogRecordTopics().empty());
  }

  EXPECT_TRUE(common::exists(logFile));
  EXPECT_FALSE(common::exists(compressedFile));
}

/////////////////////////////////////////////////
TEST_P(ServerFixture,
       IGN_UTILS_TEST_DISABLED_ON_WIN32(ServerConfigLogRecordCompress))
{
  auto logPath = common::joinPaths(PROJECT_BINARY_PATH, "test_log_path");
  auto logFile = common::joinPaths(logPath, "state.tlog");
  auto compressedFile = logPath + ".zip";

  igndbg << "Log path [" << logPath << "]" << std::endl;

  common::removeAll(logPath);
  common::removeAll(compressedFile);
  EXPECT_FALSE(common::exists(logFile));
  EXPECT_FALSE(common::exists(compressedFile));

  {
    gz::sim::ServerConfig serverConfig;
    serverConfig.SetUseLogRecord(true);
    serverConfig.SetLogRecordPath(logPath);
    serverConfig.SetLogRecordCompressPath(compressedFile);

    gz::sim::Server server(serverConfig);
    EXPECT_EQ(0u, *server.IterationCount());
    EXPECT_EQ(3u, *server.EntityCount());
    EXPECT_EQ(4u, *server.SystemCount());
  }

  EXPECT_FALSE(common::exists(logFile));
  EXPECT_TRUE(common::exists(compressedFile));
}

/////////////////////////////////////////////////
TEST_P(ServerFixture, SdfStringServerConfig)
{
  ServerConfig serverConfig;

  serverConfig.SetSdfFile(common::joinPaths(PROJECT_SOURCE_PATH,
      "test", "worlds", "shapes.sdf"));
  EXPECT_FALSE(serverConfig.SdfFile().empty());
  EXPECT_TRUE(serverConfig.SdfString().empty());

  // Setting the string should override the file.
  serverConfig.SetSdfString(TestWorldSansPhysics::World());
  EXPECT_TRUE(serverConfig.SdfFile().empty());
  EXPECT_FALSE(serverConfig.SdfString().empty());
  EXPECT_FALSE(serverConfig.SdfRoot());

  gz::sim::Server server(serverConfig);
  EXPECT_FALSE(server.Running());
  EXPECT_FALSE(*server.Running(0));
  EXPECT_TRUE(*server.Paused());
  EXPECT_EQ(0u, *server.IterationCount());
  EXPECT_EQ(3u, *server.EntityCount());
  EXPECT_EQ(2u, *server.SystemCount());
}

/////////////////////////////////////////////////
TEST_P(ServerFixture, RunBlocking)
{
  gz::sim::Server server;
  EXPECT_FALSE(server.Running());
  EXPECT_FALSE(*server.Running(0));
  EXPECT_TRUE(*server.Paused());
  EXPECT_EQ(0u, server.IterationCount());

  // Make the server run fast.
  server.SetUpdatePeriod(1ns);

  uint64_t expectedIters = 0;
  for (uint64_t i = 1; i < 10; ++i)
  {
    EXPECT_FALSE(server.Running());
    EXPECT_FALSE(*server.Running(0));
    server.Run(true, i, false);
    EXPECT_FALSE(server.Running());
    EXPECT_FALSE(*server.Running(0));

    expectedIters += i;
    EXPECT_EQ(expectedIters, *server.IterationCount());
  }
}

/////////////////////////////////////////////////
TEST_P(ServerFixture, RunNonBlockingPaused)
{
  gz::sim::Server server;

  // The server should not be running.
  EXPECT_FALSE(server.Running());
  EXPECT_FALSE(*server.Running(0));

  // The simulation runner should not be running.
  EXPECT_FALSE(*server.Running(0));

  // Invalid world index.
  EXPECT_EQ(std::nullopt, server.Running(1));

  EXPECT_TRUE(*server.Paused());
  EXPECT_EQ(0u, *server.IterationCount());

  // Make the server run fast.
  server.SetUpdatePeriod(1ns);

  EXPECT_TRUE(server.Run(false, 100, true));
  EXPECT_TRUE(*server.Paused());

  EXPECT_TRUE(server.Running());

  // Add a small sleep because the non-blocking Run call causes the
  // simulation runner to start asynchronously.
  IGN_SLEEP_MS(500);
  EXPECT_TRUE(*server.Running(0));

  EXPECT_EQ(0u, server.IterationCount());

  // Attempt to unpause an invalid world
  EXPECT_FALSE(server.SetPaused(false, 1));

  // Unpause the existing world
  EXPECT_TRUE(server.SetPaused(false, 0));

  EXPECT_FALSE(*server.Paused());
  EXPECT_TRUE(server.Running());

  while (*server.IterationCount() < 100)
    IGN_SLEEP_MS(100);

  EXPECT_EQ(100u, *server.IterationCount());
  EXPECT_FALSE(server.Running());
  EXPECT_FALSE(*server.Running(0));
}

/////////////////////////////////////////////////
TEST_P(ServerFixture, RunNonBlocking)
{
  gz::sim::Server server;
  EXPECT_FALSE(server.Running());
  EXPECT_FALSE(*server.Running(0));
  EXPECT_EQ(0u, *server.IterationCount());

  // Make the server run fast.
  server.SetUpdatePeriod(1ns);

  server.Run(false, 100, false);
  while (*server.IterationCount() < 100)
    IGN_SLEEP_MS(100);

  EXPECT_EQ(100u, *server.IterationCount());
  EXPECT_FALSE(server.Running());
  EXPECT_FALSE(*server.Running(0));
}

/////////////////////////////////////////////////
TEST_P(ServerFixture, IGN_UTILS_TEST_DISABLED_ON_WIN32(RunOnceUnpaused))
{
  gz::sim::Server server;
  EXPECT_FALSE(server.Running());
  EXPECT_FALSE(*server.Running(0));
  EXPECT_EQ(0u, *server.IterationCount());

  // Load a system
  gz::sim::SystemLoader systemLoader;
  auto mockSystemPlugin = systemLoader.LoadPlugin(
      "libMockSystem.so", "gz::sim::MockSystem", nullptr);
  ASSERT_TRUE(mockSystemPlugin.has_value());

  // Check that it was loaded
  const size_t systemCount = *server.SystemCount();
  EXPECT_TRUE(*server.AddSystem(mockSystemPlugin.value()));
  EXPECT_EQ(systemCount + 1, *server.SystemCount());

  // Query the interface from the plugin
  auto system = mockSystemPlugin.value()->QueryInterface<sim::System>();
  EXPECT_NE(system, nullptr);
  auto mockSystem = dynamic_cast<sim::MockSystem*>(system);
  EXPECT_NE(mockSystem, nullptr);

  // No steps should have been executed
  EXPECT_EQ(0u, mockSystem->preUpdateCallCount);
  EXPECT_EQ(0u, mockSystem->updateCallCount);
  EXPECT_EQ(0u, mockSystem->postUpdateCallCount);

  // Make the server run fast
  server.SetUpdatePeriod(1ns);

  while (*server.IterationCount() < 100)
    server.RunOnce(false);

  // Check that the server provides the correct information
  EXPECT_EQ(*server.IterationCount(), 100u);
  EXPECT_FALSE(server.Running());
  EXPECT_FALSE(*server.Running(0));

  // Check that the system has been called correctly
  EXPECT_EQ(100u, mockSystem->preUpdateCallCount);
  EXPECT_EQ(100u, mockSystem->updateCallCount);
  EXPECT_EQ(100u, mockSystem->postUpdateCallCount);
}

/////////////////////////////////////////////////
TEST_P(ServerFixture, IGN_UTILS_TEST_DISABLED_ON_WIN32(RunOncePaused))
{
  gz::sim::Server server;
  EXPECT_FALSE(server.Running());
  EXPECT_FALSE(*server.Running(0));
  EXPECT_EQ(0u, *server.IterationCount());

  // Load a system
  gz::sim::SystemLoader systemLoader;
  auto mockSystemPlugin = systemLoader.LoadPlugin(
      "libMockSystem.so", "gz::sim::MockSystem", nullptr);
  ASSERT_TRUE(mockSystemPlugin.has_value());

  // Check that it was loaded
  const size_t systemCount = *server.SystemCount();
  EXPECT_TRUE(*server.AddSystem(mockSystemPlugin.value()));
  EXPECT_EQ(systemCount + 1, *server.SystemCount());

  // Query the interface from the plugin
  auto system = mockSystemPlugin.value()->QueryInterface<sim::System>();
  EXPECT_NE(system, nullptr);
  auto mockSystem = dynamic_cast<sim::MockSystem*>(system);
  EXPECT_NE(mockSystem, nullptr);

  // No steps should have been executed
  EXPECT_EQ(0u, mockSystem->preUpdateCallCount);
  EXPECT_EQ(0u, mockSystem->updateCallCount);
  EXPECT_EQ(0u, mockSystem->postUpdateCallCount);

  // Make the server run fast
  server.SetUpdatePeriod(1ns);

  while (*server.IterationCount() < 100)
    server.RunOnce(true);

  // Check that the server provides the correct information
  EXPECT_EQ(*server.IterationCount(), 100u);
  EXPECT_FALSE(server.Running());
  EXPECT_FALSE(*server.Running(0));

  // Check that the system has been called correctly
  EXPECT_EQ(100u, mockSystem->preUpdateCallCount);
  EXPECT_EQ(100u, mockSystem->updateCallCount);
  EXPECT_EQ(100u, mockSystem->postUpdateCallCount);
}

/////////////////////////////////////////////////
TEST_P(ServerFixture, RunNonBlockingMultiple)
{
  ServerConfig serverConfig;
  serverConfig.SetSdfString(TestWorldSansPhysics::World());
  gz::sim::Server server(serverConfig);

  EXPECT_FALSE(server.Running());
  EXPECT_FALSE(*server.Running(0));
  EXPECT_EQ(0u, *server.IterationCount());

  EXPECT_TRUE(server.Run(false, 100, false));
  EXPECT_FALSE(server.Run(false, 100, false));

  while (*server.IterationCount() < 100)
    IGN_SLEEP_MS(100);

  EXPECT_EQ(100u, *server.IterationCount());
  EXPECT_FALSE(server.Running());
  EXPECT_FALSE(*server.Running(0));
}

/////////////////////////////////////////////////
TEST_P(ServerFixture, SigInt)
{
  gz::sim::Server server;
  EXPECT_FALSE(server.Running());
  EXPECT_FALSE(*server.Running(0));

  // Run forever, non-blocking.
  server.Run(false, 0, false);

  IGN_SLEEP_MS(500);

  EXPECT_TRUE(server.Running());
  EXPECT_TRUE(*server.Running(0));

  std::raise(SIGTERM);

  EXPECT_FALSE(server.Running());
  EXPECT_FALSE(*server.Running(0));
}

/////////////////////////////////////////////////
TEST_P(ServerFixture, ServerControlStop)
{
  // Test that the server correctly reacts to requests on /server_control
  // service with `stop` set to either false or true.

  gz::sim::Server server;
  EXPECT_FALSE(server.Running());
  EXPECT_FALSE(*server.Running(0));

  // Run forever, non-blocking.
  server.Run(false, 0, false);

  IGN_SLEEP_MS(500);

  EXPECT_TRUE(server.Running());
  EXPECT_TRUE(*server.Running(0));

  transport::Node node;
  msgs::ServerControl req;
  msgs::Boolean res;
  bool result{false};
  bool executed{false};
  int sleep{0};
  int maxSleep{30};

  // first, call with stop = false; the server should keep running
  while (!executed && sleep < maxSleep)
  {
    igndbg << "Requesting /server_control" << std::endl;
    executed = node.Request("/server_control", req, 100, res, result);
    sleep++;
  }
  EXPECT_TRUE(executed);
  EXPECT_TRUE(result);
  EXPECT_FALSE(res.data());

  IGN_SLEEP_MS(500);

  EXPECT_TRUE(server.Running());
  EXPECT_TRUE(*server.Running(0));

  // now call with stop = true; the server should stop
  req.set_stop(true);

  igndbg << "Requesting /server_control" << std::endl;
  executed = node.Request("/server_control", req, 100, res, result);

  EXPECT_TRUE(executed);
  EXPECT_TRUE(result);
  EXPECT_TRUE(res.data());

  IGN_SLEEP_MS(500);

  EXPECT_FALSE(server.Running());
  EXPECT_FALSE(*server.Running(0));
}

/////////////////////////////////////////////////
TEST_P(ServerFixture, IGN_UTILS_TEST_DISABLED_ON_WIN32(AddSystemWhileRunning))
{
  ServerConfig serverConfig;

  serverConfig.SetSdfFile(common::joinPaths(PROJECT_SOURCE_PATH,
      "test", "worlds", "shapes.sdf"));

  gz::sim::Server server(serverConfig);
  EXPECT_FALSE(server.Running());
  EXPECT_FALSE(*server.Running(0));
  server.SetUpdatePeriod(1us);

  // Run the server to test whether we can add systems while system is running
  server.Run(false, 0, false);

  IGN_SLEEP_MS(500);

  EXPECT_TRUE(server.Running());
  EXPECT_TRUE(*server.Running(0));

  EXPECT_EQ(3u, *server.SystemCount());

  // Add system from plugin
  gz::sim::SystemLoader systemLoader;
  auto mockSystemPlugin = systemLoader.LoadPlugin("libMockSystem.so",
      "gz::sim::MockSystem", nullptr);
  ASSERT_TRUE(mockSystemPlugin.has_value());

  auto result = server.AddSystem(mockSystemPlugin.value());
  ASSERT_TRUE(result.has_value());
  EXPECT_FALSE(result.value());
  EXPECT_EQ(3u, *server.SystemCount());

  // Add system pointer
  auto mockSystem = std::make_shared<MockSystem>();
  result = server.AddSystem(mockSystem);
  ASSERT_TRUE(result.has_value());
  EXPECT_FALSE(result.value());
  EXPECT_EQ(3u, *server.SystemCount());

  // Stop the server
  std::raise(SIGTERM);

  EXPECT_FALSE(server.Running());
  EXPECT_FALSE(*server.Running(0));
}

/////////////////////////////////////////////////
TEST_P(ServerFixture, IGN_UTILS_TEST_DISABLED_ON_WIN32(AddSystemAfterLoad))
{
  ServerConfig serverConfig;

  serverConfig.SetSdfFile(common::joinPaths(PROJECT_SOURCE_PATH,
      "test", "worlds", "shapes.sdf"));

  gz::sim::Server server(serverConfig);
  EXPECT_FALSE(server.Running());
  EXPECT_FALSE(*server.Running(0));

  // Add system from plugin
  gz::sim::SystemLoader systemLoader;
  auto mockSystemPlugin = systemLoader.LoadPlugin("libMockSystem.so",
      "gz::sim::MockSystem", nullptr);
  ASSERT_TRUE(mockSystemPlugin.has_value());

  auto system = mockSystemPlugin.value()->QueryInterface<sim::System>();
  EXPECT_NE(system, nullptr);
  auto mockSystem = dynamic_cast<sim::MockSystem*>(system);
  ASSERT_NE(mockSystem, nullptr);

  EXPECT_EQ(3u, *server.SystemCount());
  EXPECT_EQ(0u, mockSystem->configureCallCount);

  EXPECT_TRUE(*server.AddSystem(mockSystemPlugin.value()));

  EXPECT_EQ(4u, *server.SystemCount());
  EXPECT_EQ(1u, mockSystem->configureCallCount);

  // Add system pointer
  auto mockSystemLocal = std::make_shared<MockSystem>();
  EXPECT_EQ(0u, mockSystemLocal->configureCallCount);

  EXPECT_TRUE(server.AddSystem(mockSystemLocal));
  EXPECT_EQ(5u, *server.SystemCount());
  EXPECT_EQ(1u, mockSystemLocal->configureCallCount);

  // Check that update callbacks are called
  server.SetUpdatePeriod(1us);
  EXPECT_EQ(0u, mockSystem->preUpdateCallCount);
  EXPECT_EQ(0u, mockSystem->updateCallCount);
  EXPECT_EQ(0u, mockSystem->postUpdateCallCount);
  EXPECT_EQ(0u, mockSystemLocal->preUpdateCallCount);
  EXPECT_EQ(0u, mockSystemLocal->updateCallCount);
  EXPECT_EQ(0u, mockSystemLocal->postUpdateCallCount);
  server.Run(true, 1, false);
  EXPECT_EQ(1u, mockSystem->preUpdateCallCount);
  EXPECT_EQ(1u, mockSystem->updateCallCount);
  EXPECT_EQ(1u, mockSystem->postUpdateCallCount);
  EXPECT_EQ(1u, mockSystemLocal->preUpdateCallCount);
  EXPECT_EQ(1u, mockSystemLocal->updateCallCount);
  EXPECT_EQ(1u, mockSystemLocal->postUpdateCallCount);

  // Add to inexistent world
  auto result = server.AddSystem(mockSystemPlugin.value(), 100);
  EXPECT_FALSE(result.has_value());

  result = server.AddSystem(mockSystemLocal, 100);
  EXPECT_FALSE(result.has_value());
}

/////////////////////////////////////////////////
TEST_P(ServerFixture, Seed)
{
  ServerConfig serverConfig;
  EXPECT_EQ(0u, serverConfig.Seed());
  unsigned int mySeed = 12345u;
  serverConfig.SetSeed(mySeed);
  EXPECT_EQ(mySeed, serverConfig.Seed());
  EXPECT_EQ(mySeed, math::Rand::Seed());
}

/////////////////////////////////////////////////
TEST_P(ServerFixture, IGN_UTILS_TEST_DISABLED_ON_WIN32(ResourcePath))
{
  common::setenv("IGN_GAZEBO_RESOURCE_PATH",
      (common::joinPaths(PROJECT_SOURCE_PATH, "test", "worlds:") +
       common::joinPaths(PROJECT_SOURCE_PATH,
           "test", "worlds", "models")).c_str());

  ServerConfig serverConfig;
  serverConfig.SetSdfFile("resource_paths.sdf");
  gz::sim::Server server(serverConfig);

  test::Relay testSystem;
  unsigned int preUpdates{0};
  testSystem.OnPreUpdate(
    [&preUpdates](const gz::sim::UpdateInfo &,
    gz::sim::EntityComponentManager &_ecm)
    {
      // Create AABB so it is populated
      unsigned int eachCount{0};
      _ecm.Each<components::Model>(
        [&](const Entity &_entity, components::Model *) -> bool
        {
          auto bboxComp = _ecm.Component<components::AxisAlignedBox>(_entity);
          EXPECT_EQ(bboxComp, nullptr);
          _ecm.CreateComponent(_entity, components::AxisAlignedBox());
          eachCount++;
          return true;
        });
      EXPECT_EQ(1u, eachCount);
      preUpdates++;
    });

  unsigned int postUpdates{0};
  testSystem.OnPostUpdate([&postUpdates](const gz::sim::UpdateInfo &,
    const gz::sim::EntityComponentManager &_ecm)
    {
      // Check geometry components
      unsigned int eachCount{0};
      _ecm.Each<components::Geometry>(
        [&eachCount](const Entity &, const components::Geometry *_geom)
        -> bool
        {
          auto mesh = _geom->Data().MeshShape();

          // ASSERT would fail at compile with
          // "void value not ignored as it ought to be"
          EXPECT_NE(nullptr, mesh);

          if (mesh)
          {
            EXPECT_EQ("model://scheme_resource_uri/meshes/box.dae",
                mesh->Uri());
          }

          eachCount++;
          return true;
        });
      EXPECT_EQ(2u, eachCount);

      // Check physics system loaded meshes and got their BB correct
      eachCount = 0;
      _ecm.Each<components::AxisAlignedBox>(
        [&](const Entity &,
            const components::AxisAlignedBox *_box)->bool
        {
          auto box = _box->Data();
          EXPECT_EQ(box, math::AxisAlignedBox(-0.4, -0.4, 0.6, 0.4, 0.4, 1.4));
          eachCount++;
          return true;
        });
      EXPECT_EQ(1u, eachCount);

      postUpdates++;
    });
  server.AddSystem(testSystem.systemPtr);

  EXPECT_FALSE(*server.Running(0));

  EXPECT_TRUE(server.Run(true /*blocking*/, 1, false /*paused*/));
  EXPECT_EQ(1u, preUpdates);
  EXPECT_EQ(1u, postUpdates);

  EXPECT_EQ(7u, *server.EntityCount());
  EXPECT_TRUE(server.HasEntity("scheme_resource_uri"));
  EXPECT_TRUE(server.HasEntity("the_link"));
  EXPECT_TRUE(server.HasEntity("the_visual"));
}

/////////////////////////////////////////////////
TEST_P(ServerFixture, GetResourcePaths)
{
  common::setenv("IGN_GAZEBO_RESOURCE_PATH",
      std::string("/tmp/some/path") +
      common::SystemPaths::Delimiter() +
      std::string("/home/user/another_path"));

  ServerConfig serverConfig;
  gz::sim::Server server(serverConfig);

  EXPECT_FALSE(*server.Running(0));

  transport::Node node;
  msgs::StringMsg_V res;
  bool result{false};
  bool executed{false};
  int sleep{0};
  int maxSleep{30};
  while (!executed && sleep < maxSleep)
  {
    igndbg << "Requesting /gazebo/resource_paths/get" << std::endl;
    executed = node.Request("/gazebo/resource_paths/get", 100, res, result);
    sleep++;
  }
  EXPECT_TRUE(executed);
  EXPECT_TRUE(result);
  EXPECT_EQ(2, res.data_size());
  EXPECT_EQ("/tmp/some/path", res.data(0));
  EXPECT_EQ("/home/user/another_path", res.data(1));
}

/////////////////////////////////////////////////
TEST_P(ServerFixture, AddResourcePaths)
{
  common::setenv("IGN_GAZEBO_RESOURCE_PATH",
      std::string("/tmp/some/path") +
      common::SystemPaths::Delimiter() +
      std::string("/home/user/another_path"));
  common::setenv("SDF_PATH", "");
  common::setenv("IGN_FILE_PATH", "");

  ServerConfig serverConfig;
  gz::sim::Server server(serverConfig);

  EXPECT_FALSE(*server.Running(0));

  transport::Node node;

  // Subscribe to path updates
  bool receivedMsg{false};
  auto resourceCb = std::function<void(const msgs::StringMsg_V &)>(
      [&receivedMsg](const auto &_msg)
      {
        receivedMsg = true;
        EXPECT_EQ(5, _msg.data_size());
        EXPECT_EQ("/tmp/some/path", _msg.data(0));
        EXPECT_EQ("/home/user/another_path", _msg.data(1));
        EXPECT_EQ("/tmp/new_path", _msg.data(2));
        EXPECT_EQ("/tmp/more", _msg.data(3));
        EXPECT_EQ("/tmp/even_more", _msg.data(4));
      });
  node.Subscribe("/gazebo/resource_paths", resourceCb);

  // Add path
  msgs::StringMsg_V req;
  req.add_data("/tmp/new_path");
  req.add_data(std::string("/tmp/more") +
               common::SystemPaths::Delimiter() +
               std::string("/tmp/even_more"));
  req.add_data("/tmp/some/path");
  bool executed = node.Request("/gazebo/resource_paths/add", req);
  EXPECT_TRUE(executed);

  int sleep{0};
  int maxSleep{30};
  while (!receivedMsg && sleep < maxSleep)
  {
    IGN_SLEEP_MS(50);
    sleep++;
  }
  EXPECT_TRUE(receivedMsg);

  // Check environment variables
  for (auto env : {"IGN_GAZEBO_RESOURCE_PATH", "SDF_PATH", "IGN_FILE_PATH"})
  {
    char *pathCStr = std::getenv(env);

    auto paths = common::Split(pathCStr, common::SystemPaths::Delimiter());
    paths.erase(std::remove_if(paths.begin(), paths.end(),
        [](std::string const &_path)
        {
          return _path.empty();
        }),
        paths.end());

    EXPECT_EQ(5u, paths.size());
    EXPECT_EQ("/tmp/some/path", paths[0]);
    EXPECT_EQ("/home/user/another_path", paths[1]);
    EXPECT_EQ("/tmp/new_path", paths[2]);
    EXPECT_EQ("/tmp/more", paths[3]);
    EXPECT_EQ("/tmp/even_more", paths[4]);
  }
}

/////////////////////////////////////////////////
<<<<<<< HEAD
TEST_P(ServerFixture, ResolveResourcePaths)
{
  common::setenv("IGN_GAZEBO_RESOURCE_PATH", "");
  common::setenv("SDF_PATH", "");
  common::setenv("IGN_FILE_PATH", "");

  ServerConfig serverConfig;
  gz::sim::Server server(serverConfig);

  EXPECT_FALSE(*server.Running(0));

  auto test = std::function<void(const std::string _uri,
      const std::string &_expected, bool _found)>(
        [&](const std::string &_uri, const std::string &_expected, bool _found)
        {
          transport::Node node;
          msgs::StringMsg req, res;
          bool result{false};
          bool executed{false};
          int sleep{0};
          int maxSleep{30};

          req.set_data(_uri);
          while (!executed && sleep < maxSleep)
          {
            igndbg << "Requesting /gazebo/resource_paths/resolve" << std::endl;
            executed = node.Request("/gazebo/resource_paths/resolve", req, 100,
                res, result);
            sleep++;
          }
          EXPECT_TRUE(executed);
          EXPECT_EQ(_found, result);
          EXPECT_EQ(_expected, res.data()) << "Expected[" << _expected
            << "] Received[" << res.data() << "]";
        });

  // Make sure the resource path is clear
  common::setenv("IGN_GAZEBO_RESOURCE_PATH", "");

  // A valid path should be returned as an absolute path
  test(PROJECT_SOURCE_PATH, common::absPath(PROJECT_SOURCE_PATH), true);

  // An absolute path, with the file:// prefix, should return the absolute path
  test(std::string("file://") +
      PROJECT_SOURCE_PATH, PROJECT_SOURCE_PATH, true);

  // A non-absolute path with no RESOURCE_PATH should not find the resource
  test(common::joinPaths("test", "worlds", "plugins.sdf"), "", false);

  // Try again, this time with a RESOURCE_PATH
  common::setenv("IGN_GAZEBO_RESOURCE_PATH", PROJECT_SOURCE_PATH);
  test(common::joinPaths("test", "worlds", "plugins.sdf"),
      common::joinPaths(PROJECT_SOURCE_PATH, "test", "worlds", "plugins.sdf"),
      true);
  // With the file:// prefix should also work
  test(std::string("file://") +
      common::joinPaths("test", "worlds", "plugins.sdf"),
      common::joinPaths(PROJECT_SOURCE_PATH, "test", "worlds", "plugins.sdf"),
      true);

  // The model:// URI should not resolve
  test("model://include_nested/model.sdf", "", false);
  common::setenv("IGN_GAZEBO_RESOURCE_PATH",
      common::joinPaths(PROJECT_SOURCE_PATH, "test", "worlds", "models"));
  // The model:// URI should now resolve because the RESOURCE_PATH has been
  // updated.
  test("model://include_nested/model.sdf",
      common::joinPaths(PROJECT_SOURCE_PATH, "test", "worlds", "models",
        "include_nested", "model.sdf"), true);
}

/////////////////////////////////////////////////
TEST_P(ServerFixture, Stop)
{
  // Start server
  ServerConfig serverConfig;
  serverConfig.SetUpdateRate(10000);
  serverConfig.SetSdfFile(common::joinPaths((PROJECT_SOURCE_PATH),
      "test", "worlds", "shapes.sdf"));

  gz::sim::Server server(serverConfig);

  // The simulation runner should not be running.
  EXPECT_FALSE(*server.Running(0));
  EXPECT_FALSE(server.Running());

  // Run the server.
  EXPECT_TRUE(server.Run(false, 0, false));
  EXPECT_TRUE(*server.Running(0));
  EXPECT_TRUE(server.Running());

  // Stop the server
  server.Stop();
  EXPECT_FALSE(*server.Running(0));
  EXPECT_FALSE(server.Running());
=======
TEST_P(ServerFixture, SdfWithoutWorld)
{
  // Initialize logging
  std::string logBasePath = common::joinPaths(PROJECT_BINARY_PATH, "tmp");
  common::setenv(IGN_HOMEDIR, logBasePath);
  std::string path = common::uuid();
  ignLogInit(path, "test.log");

  // Start server with model SDF file
  ServerConfig serverConfig;
  serverConfig.SetSdfFile(common::joinPaths(PROJECT_SOURCE_PATH,
      "test", "worlds", "models", "sphere", "model.sdf"));

  gz::sim::Server server(serverConfig);
  EXPECT_FALSE(server.Running());
  EXPECT_FALSE(*server.Running(0));

  // Check error message in log file
  std::string logFullPath = common::joinPaths(logBasePath, path, "test.log");
  std::ifstream ifs(logFullPath.c_str(), std::ios::in);
  bool errFound = false;
  while ((!errFound) && (!ifs.eof()))
  {
    std::string line;
    std::getline(ifs, line);
    std::string errString = "SDF file doesn't contain a world. ";
    errString += "If you wish to spawn a model, ";
    errString += "use the ResourceSpawner GUI plugin ";
    errString += "or the 'world/<world_name>/create' service.";
    errFound = (line.find(errString) != std::string::npos);
  }
  EXPECT_TRUE(errFound);

  // Stop logging
  ignLogClose();
  common::removeAll(logBasePath);
>>>>>>> 1038a355
}

// Run multiple times. We want to make sure that static globals don't cause
// problems.
INSTANTIATE_TEST_SUITE_P(ServerRepeat, ServerFixture, ::testing::Range(1, 2));<|MERGE_RESOLUTION|>--- conflicted
+++ resolved
@@ -1106,7 +1106,6 @@
 }
 
 /////////////////////////////////////////////////
-<<<<<<< HEAD
 TEST_P(ServerFixture, ResolveResourcePaths)
 {
   common::setenv("IGN_GAZEBO_RESOURCE_PATH", "");
@@ -1202,7 +1201,9 @@
   server.Stop();
   EXPECT_FALSE(*server.Running(0));
   EXPECT_FALSE(server.Running());
-=======
+}
+
+/////////////////////////////////////////////////
 TEST_P(ServerFixture, SdfWithoutWorld)
 {
   // Initialize logging
@@ -1218,7 +1219,7 @@
 
   gz::sim::Server server(serverConfig);
   EXPECT_FALSE(server.Running());
-  EXPECT_FALSE(*server.Running(0));
+  EXPECT_FALSE(server.Running(0).has_value());
 
   // Check error message in log file
   std::string logFullPath = common::joinPaths(logBasePath, path, "test.log");
@@ -1239,7 +1240,6 @@
   // Stop logging
   ignLogClose();
   common::removeAll(logBasePath);
->>>>>>> 1038a355
 }
 
 // Run multiple times. We want to make sure that static globals don't cause
