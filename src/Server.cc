/*
 * Copyright (C) 2018 Open Source Robotics Foundation
 *
 * Licensed under the Apache License, Version 2.0 (the "License");
 * you may not use this file except in compliance with the License.
 * You may obtain a copy of the License at
 *
 *     http://www.apache.org/licenses/LICENSE-2.0
 *
 * Unless required by applicable law or agreed to in writing, software
 * distributed under the License is distributed on an "AS IS" BASIS,
 * WITHOUT WARRANTIES OR CONDITIONS OF ANY KIND, either express or implied.
 * See the License for the specific language governing permissions and
 * limitations under the License.
 *
*/
#include "ignition/gazebo/Server.hh"

#include <ignition/common/SystemPaths.hh>
#include <ignition/fuel_tools/Interface.hh>
#include <ignition/fuel_tools/ClientConfig.hh>
#include <sdf/Root.hh>
#include <sdf/Error.hh>
#include "ServerPrivate.hh"
#include "SimulationRunner.hh"

using namespace ignition::gazebo;

static const char kDefaultWorld[] =
  "<?xml version='1.0'?>"
  "<sdf version='1.6'>"
    "<world name='default'>"
      "<plugin filename='libignition-gazebo-physics-system.so'"
      "        name='ignition::gazebo::systems::Physics'>"
      "</plugin>"
<<<<<<< HEAD
      "<plugin filename='libignition-gazebo-scene-broadcaster-system.so'"
      "        name='ignition::gazebo::systems::v0::SceneBroadcaster'>"
=======
      "<plugin filename='libignition-gazebo-systems.so'"
      "        name='ignition::gazebo::systems::SceneBroadcaster'>"
>>>>>>> 38b1f940
      "</plugin>"
      "<plugin"
      "  filename='libignition-gazebo-user-commands-system.so'"
      "  name='ignition::gazebo::systems::UserCommands'>"
      "</plugin>"
      "<gui fullscreen='0'>"
      "  <plugin filename='Scene3D' name='3D View'>"
      "    <ignition-gui>"
      "      <title>3D View</title>"
      "      <property type='bool' key='showTitleBar'>false</property>"
      "      <property type='string' key='state'>docked</property>"
      "    </ignition-gui>"
      "    <engine>ogre</engine>"
      "    <scene>scene</scene>"
      "    <ambient_light>0.4 0.4 0.4</ambient_light>"
      "    <background_color>0.8 0.8 0.8</background_color>"
      "    <camera_pose>-6 0 6 0 0.5 0</camera_pose>"
      "    <service>/world/default/scene/info</service>"
      "    <pose_topic>/world/default/pose/info</pose_topic>"
      "    <scene_topic>/world/default/scene/info</scene_topic>"
      "    <deletion_topic>/world/default/scene/deletion</deletion_topic>"
      "  </plugin>"
      "  <plugin filename='WorldControl' name='World control'>"
      "    <ignition-gui>"
      "      <title>World control</title>"
      "      <property type='bool' key='showTitleBar'>false</property>"
      "      <property type='bool' key='resizable'>false</property>"
      "      <property type='double' key='height'>72</property>"
      "      <property type='double' key='width'>121</property>"
      "      <property type='double' key='z'>1</property>"
      "      <property type='string' key='state'>floating</property>"
      "      <anchors target='3D View'>"
      "        <line own='left' target='left'/>"
      "        <line own='bottom' target='bottom'/>"
      "      </anchors>"
      "    </ignition-gui>"
      "    <play_pause>true</play_pause>"
      "    <step>true</step>"
      "    <start_paused>true</start_paused>"
      "    <service>/world/default/control</service>"
      "    <stats_topic>/world/default/stats</stats_topic>"
      "  </plugin>"
      "  <plugin filename='WorldStats' name='World stats'>"
      "    <ignition-gui>"
      "      <title>World stats</title>"
      "      <property type='bool' key='showTitleBar'>false</property>"
      "      <property type='bool' key='resizable'>false</property>"
      "      <property type='double' key='height'>110</property>"
      "      <property type='double' key='width'>290</property>"
      "      <property type='double' key='z'>1</property>"
      "      <property type='string' key='state'>floating</property>"
      "      <anchors target='3D View'>"
      "        <line own='right' target='right'/>"
      "        <line own='bottom' target='bottom'/>"
      "      </anchors>"
      "    </ignition-gui>"
      "    <sim_time>true</sim_time>"
      "    <real_time>true</real_time>"
      "    <real_time_factor>true</real_time_factor>"
      "    <iterations>true</iterations>"
      "    <topic>/world/default/stats</topic>"
      "  </plugin>"
      "</gui>"
    "</world>"
  "</sdf>";

/////////////////////////////////////////////////
Server::Server(const ServerConfig &_config)
  : dataPtr(new ServerPrivate)
{
  this->dataPtr->config = _config;

  // Configure the fuel client
  fuel_tools::ClientConfig config;
  if (!_config.ResourceCache().empty())
    config.SetCacheLocation(_config.ResourceCache());
  this->dataPtr->fuelClient = std::make_unique<fuel_tools::FuelClient>(config);

  // Configure SDF to fetch assets from ignition fuel.
  sdf::setFindCallback(std::bind(&ServerPrivate::FetchResource,
        this->dataPtr.get(), std::placeholders::_1));

  sdf::Errors errors;

  // Load a world if specified.
  if (!_config.SdfFile().empty())
  {
    common::SystemPaths systemPaths;
    systemPaths.SetFilePathEnv("IGN_GAZEBO_RESOURCE_PATH");
    systemPaths.AddFilePaths(IGN_GAZEBO_WORLD_INSTALL_DIR);
    std::string filePath = systemPaths.FindFile(_config.SdfFile());
    ignmsg << "Loading SDF world file[" << filePath << "].\n";

    // \todo(nkoenig) Async resource download.
    // This call can block for a long period of time while
    // resources are downloaded. Blocking here causes the GUI to block with
    // a black screen (search for "Async resource download" in
    // 'src/gui_main.cc'.
    errors = this->dataPtr->sdfRoot.Load(filePath);
  }
  else if (!_config.SdfString().empty())
  {
    ignmsg << "Loading SDF string.\n";
    errors = this->dataPtr->sdfRoot.LoadSdfString(_config.SdfString());
  }
  else
  {
    // Load an empty world.
    /// \todo(nkoenig) Add a "AddWorld" function to sdf::Root.
    errors = this->dataPtr->sdfRoot.LoadSdfString(kDefaultWorld);
  }

  if (!errors.empty())
  {
    for (auto &err : errors)
      ignerr << err << "\n";
    return;
  }

  this->dataPtr->CreateEntities();

  // Set the desired update period, this will override the desired RTF given in
  // the world file which was parsed by CreateEntities.
  if (_config.UpdatePeriod())
  {
    this->SetUpdatePeriod(_config.UpdatePeriod().value());
  }

  // Establish publishers and subscribers.
  this->dataPtr->SetupTransport();
}

/////////////////////////////////////////////////
Server::~Server() = default;

/////////////////////////////////////////////////
bool Server::Run(const bool _blocking, const uint64_t _iterations,
    const bool _paused)
{
  // Set the initial pause state of each simulation runner.
  for (std::unique_ptr<SimulationRunner> &runner : this->dataPtr->simRunners)
    runner->SetPaused(_paused);

  // Check the current state, and return early if preconditions are not met.
  {
    std::lock_guard<std::mutex> lock(this->dataPtr->runMutex);
    if (!this->dataPtr->sigHandler.Initialized())
    {
      ignerr << "Signal handlers were not created. The server won't run.\n";
      return false;
    }

    // Do not allow running more than once.
    if (this->dataPtr->running)
    {
      ignwarn << "The server is already runnnng.\n";
      return false;
    }
  }

  if (_blocking)
    return this->dataPtr->Run(_iterations);

  // Make sure two threads are not created
  std::unique_lock<std::mutex> lock(this->dataPtr->runMutex);
  if (this->dataPtr->runThread.get_id() == std::thread::id())
  {
    std::condition_variable cond;
    this->dataPtr->runThread =
      std::thread(&ServerPrivate::Run, this->dataPtr.get(), _iterations, &cond);

    // Wait for the thread to start. We do this to guarantee that the
    // running variable gets updated before this function returns. With
    // a small number of iterations it is possible that the run thread
    // successfuly completes before this function returns.
    cond.wait(lock);
    return true;
  }

  return false;
}

/////////////////////////////////////////////////
void Server::SetUpdatePeriod(
    const std::chrono::steady_clock::duration &_updatePeriod,
    const unsigned int _worldIndex)
{
  if (_worldIndex < this->dataPtr->simRunners.size())
    this->dataPtr->simRunners[_worldIndex]->SetUpdatePeriod(_updatePeriod);
}

//////////////////////////////////////////////////
bool Server::Running() const
{
  return this->dataPtr->running;
}

//////////////////////////////////////////////////
std::optional<bool> Server::Running(const unsigned int _worldIndex) const
{
  if (_worldIndex < this->dataPtr->simRunners.size())
    return this->dataPtr->simRunners[_worldIndex]->Running();
  return std::nullopt;
}

//////////////////////////////////////////////////
bool Server::SetPaused(const bool _paused,
    const unsigned int _worldIndex) const
{
  if (_worldIndex < this->dataPtr->simRunners.size())
  {
    this->dataPtr->simRunners[_worldIndex]->SetPaused(_paused);
    return true;
  }

  return false;
}

//////////////////////////////////////////////////
std::optional<bool> Server::Paused(const unsigned int _worldIndex) const
{
  if (_worldIndex < this->dataPtr->simRunners.size())
    return this->dataPtr->simRunners[_worldIndex]->Paused();
  return std::nullopt;
}

//////////////////////////////////////////////////
std::optional<uint64_t> Server::IterationCount(
    const unsigned int _worldIndex) const
{
  if (_worldIndex < this->dataPtr->simRunners.size())
    return this->dataPtr->simRunners[_worldIndex]->IterationCount();
  return std::nullopt;
}

//////////////////////////////////////////////////
std::optional<size_t> Server::EntityCount(const unsigned int _worldIndex) const
{
  if (_worldIndex < this->dataPtr->simRunners.size())
    return this->dataPtr->simRunners[_worldIndex]->EntityCount();
  return std::nullopt;
}

//////////////////////////////////////////////////
std::optional<size_t> Server::SystemCount(const unsigned int _worldIndex) const
{
  if (_worldIndex < this->dataPtr->simRunners.size())
    return this->dataPtr->simRunners[_worldIndex]->SystemCount();
  return std::nullopt;
}

//////////////////////////////////////////////////
std::optional<bool> Server::AddSystem(const SystemPluginPtr &_system,
                                      const unsigned int _worldIndex)
{
  // Check the current state, and return early if preconditions are not met.
  std::lock_guard<std::mutex> lock(this->dataPtr->runMutex);
  // Do not allow running more than once.
  if (this->dataPtr->running)
  {
    ignerr << "Cannot add system while the server is runnnng.\n";
    return false;
  }

  if (_worldIndex < this->dataPtr->simRunners.size())
  {
    this->dataPtr->simRunners[_worldIndex]->AddSystem(_system);
    return true;
  }

  return std::nullopt;
}

//////////////////////////////////////////////////
bool Server::HasEntity(const std::string &_name,
                       const unsigned int _worldIndex) const
{
  if (_worldIndex < this->dataPtr->simRunners.size())
    return this->dataPtr->simRunners[_worldIndex]->HasEntity(_name);

  return false;
}

//////////////////////////////////////////////////
std::optional<Entity> Server::EntityByName(const std::string &_name,
    const unsigned int _worldIndex) const
{
  if (_worldIndex < this->dataPtr->simRunners.size())
    return this->dataPtr->simRunners[_worldIndex]->EntityByName(_name);

  return std::nullopt;
}

//////////////////////////////////////////////////
bool Server::RequestRemoveEntity(const std::string &_name,
    bool _recursive, const unsigned int _worldIndex)
{
  if (_worldIndex < this->dataPtr->simRunners.size())
  {
    return this->dataPtr->simRunners[_worldIndex]->RequestRemoveEntity(_name,
        _recursive);
  }

  return false;
}

//////////////////////////////////////////////////
bool Server::RequestRemoveEntity(const Entity _entity,
    bool _recursive, const unsigned int _worldIndex)
{
  if (_worldIndex < this->dataPtr->simRunners.size())
  {
    return this->dataPtr->simRunners[_worldIndex]->RequestRemoveEntity(_entity,
        _recursive);
  }

  return false;
}
<|MERGE_RESOLUTION|>--- conflicted
+++ resolved
@@ -33,13 +33,8 @@
       "<plugin filename='libignition-gazebo-physics-system.so'"
       "        name='ignition::gazebo::systems::Physics'>"
       "</plugin>"
-<<<<<<< HEAD
       "<plugin filename='libignition-gazebo-scene-broadcaster-system.so'"
-      "        name='ignition::gazebo::systems::v0::SceneBroadcaster'>"
-=======
-      "<plugin filename='libignition-gazebo-systems.so'"
       "        name='ignition::gazebo::systems::SceneBroadcaster'>"
->>>>>>> 38b1f940
       "</plugin>"
       "<plugin"
       "  filename='libignition-gazebo-user-commands-system.so'"
