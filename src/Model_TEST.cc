--- conflicted
+++ resolved
@@ -17,18 +17,14 @@
 
 #include <gtest/gtest.h>
 
-<<<<<<< HEAD
 #include <cstddef>
 
-#include "ignition/gazebo/EntityComponentManager.hh"
-#include "ignition/gazebo/Model.hh"
-#include "ignition/gazebo/components/Link.hh"
-#include "ignition/gazebo/components/Model.hh"
-#include "ignition/gazebo/components/Name.hh"
-#include "ignition/gazebo/components/ParentEntity.hh"
-=======
+#include "gz/sim/EntityComponentManager.hh"
 #include "gz/sim/Model.hh"
->>>>>>> a2a2c856
+#include "gz/sim/components/Link.hh"
+#include "gz/sim/components/Model.hh"
+#include "gz/sim/components/Name.hh"
+#include "gz/sim/components/ParentEntity.hh"
 
 /////////////////////////////////////////////////
 TEST(ModelTest, Constructor)
@@ -97,55 +93,55 @@
   //
   // modelC
 
-  ignition::gazebo::EntityComponentManager ecm;
+  gz::sim::EntityComponentManager ecm;
 
   // Model A
   auto modelAEntity = ecm.CreateEntity();
-  ecm.CreateComponent(modelAEntity, ignition::gazebo::components::Model());
+  ecm.CreateComponent(modelAEntity, gz::sim::components::Model());
   ecm.CreateComponent(modelAEntity,
-      ignition::gazebo::components::Name("modelA_name"));
+      gz::sim::components::Name("modelA_name"));
 
   // Link AA - Child of Model A
   auto linkAAEntity = ecm.CreateEntity();
-  ecm.CreateComponent(linkAAEntity, ignition::gazebo::components::Link());
+  ecm.CreateComponent(linkAAEntity, gz::sim::components::Link());
   ecm.CreateComponent(linkAAEntity,
-      ignition::gazebo::components::Name("linkAA_name"));
+      gz::sim::components::Name("linkAA_name"));
   ecm.CreateComponent(linkAAEntity,
-      ignition::gazebo::components::ParentEntity(modelAEntity));
+      gz::sim::components::ParentEntity(modelAEntity));
 
   // Link AB - Child of Model A
   auto linkABEntity = ecm.CreateEntity();
-  ecm.CreateComponent(linkABEntity, ignition::gazebo::components::Link());
+  ecm.CreateComponent(linkABEntity, gz::sim::components::Link());
   ecm.CreateComponent(linkABEntity,
-      ignition::gazebo::components::Name("linkAB_name"));
+      gz::sim::components::Name("linkAB_name"));
   ecm.CreateComponent(linkABEntity,
-      ignition::gazebo::components::ParentEntity(modelAEntity));
+      gz::sim::components::ParentEntity(modelAEntity));
 
   // Model B - Child of Model A
   auto modelBEntity = ecm.CreateEntity();
-  ecm.CreateComponent(modelBEntity, ignition::gazebo::components::Model());
-  ecm.CreateComponent(modelBEntity,
-      ignition::gazebo::components::Name("modelB_name"));
-  ecm.CreateComponent(modelBEntity,
-      ignition::gazebo::components::ParentEntity(modelAEntity));
+  ecm.CreateComponent(modelBEntity, gz::sim::components::Model());
+  ecm.CreateComponent(modelBEntity,
+      gz::sim::components::Name("modelB_name"));
+  ecm.CreateComponent(modelBEntity,
+      gz::sim::components::ParentEntity(modelAEntity));
 
   // Link BA - Child of Model B
   auto linkBAEntity = ecm.CreateEntity();
-  ecm.CreateComponent(linkBAEntity, ignition::gazebo::components::Link());
+  ecm.CreateComponent(linkBAEntity, gz::sim::components::Link());
   ecm.CreateComponent(linkBAEntity,
-      ignition::gazebo::components::Name("linkBA_name"));
+      gz::sim::components::Name("linkBA_name"));
   ecm.CreateComponent(linkBAEntity,
-      ignition::gazebo::components::ParentEntity(modelBEntity));
+      gz::sim::components::ParentEntity(modelBEntity));
 
   // Model C
   auto modelCEntity = ecm.CreateEntity();
-  ecm.CreateComponent(modelCEntity, ignition::gazebo::components::Model());
+  ecm.CreateComponent(modelCEntity, gz::sim::components::Model());
   ecm.CreateComponent(modelCEntity,
-      ignition::gazebo::components::Name("modelC_name"));
+      gz::sim::components::Name("modelC_name"));
 
   std::size_t foundLinks = 0;
 
-  ignition::gazebo::Model modelA(modelAEntity);
+  gz::sim::Model modelA(modelAEntity);
   auto links = modelA.Links(ecm);
   EXPECT_EQ(2u, links.size());
   for (const auto &link : links)
@@ -155,12 +151,12 @@
   }
   EXPECT_EQ(foundLinks, links.size());
 
-  ignition::gazebo::Model modelB(modelBEntity);
+  gz::sim::Model modelB(modelBEntity);
   links = modelB.Links(ecm);
   ASSERT_EQ(1u, links.size());
   EXPECT_EQ(linkBAEntity, links[0]);
 
-  ignition::gazebo::Model modelC(modelCEntity);
+  gz::sim::Model modelC(modelCEntity);
   EXPECT_EQ(0u, modelC.Links(ecm).size());
 }
 
@@ -172,41 +168,41 @@
   //  - modelC
   //    - modelD
 
-  ignition::gazebo::EntityComponentManager ecm;
+  gz::sim::EntityComponentManager ecm;
 
   // Model A
   auto modelAEntity = ecm.CreateEntity();
-  ecm.CreateComponent(modelAEntity, ignition::gazebo::components::Model());
+  ecm.CreateComponent(modelAEntity, gz::sim::components::Model());
   ecm.CreateComponent(modelAEntity,
-      ignition::gazebo::components::Name("modelA_name"));
+      gz::sim::components::Name("modelA_name"));
 
   // Model B - Child of Model A
   auto modelBEntity = ecm.CreateEntity();
-  ecm.CreateComponent(modelBEntity, ignition::gazebo::components::Model());
-  ecm.CreateComponent(modelBEntity,
-      ignition::gazebo::components::Name("modelB_name"));
-  ecm.CreateComponent(modelBEntity,
-      ignition::gazebo::components::ParentEntity(modelAEntity));
+  ecm.CreateComponent(modelBEntity, gz::sim::components::Model());
+  ecm.CreateComponent(modelBEntity,
+      gz::sim::components::Name("modelB_name"));
+  ecm.CreateComponent(modelBEntity,
+      gz::sim::components::ParentEntity(modelAEntity));
 
   // Model C - Child of Model A
   auto modelCEntity = ecm.CreateEntity();
-  ecm.CreateComponent(modelCEntity, ignition::gazebo::components::Model());
+  ecm.CreateComponent(modelCEntity, gz::sim::components::Model());
   ecm.CreateComponent(modelCEntity,
-      ignition::gazebo::components::Name("modelC_name"));
+      gz::sim::components::Name("modelC_name"));
   ecm.CreateComponent(modelCEntity,
-      ignition::gazebo::components::ParentEntity(modelAEntity));
+      gz::sim::components::ParentEntity(modelAEntity));
 
   // Model D - Child of Model C
   auto modelDEntity = ecm.CreateEntity();
-  ecm.CreateComponent(modelDEntity, ignition::gazebo::components::Model());
+  ecm.CreateComponent(modelDEntity, gz::sim::components::Model());
   ecm.CreateComponent(modelDEntity,
-      ignition::gazebo::components::Name("modelD_name"));
+      gz::sim::components::Name("modelD_name"));
   ecm.CreateComponent(modelDEntity,
-      ignition::gazebo::components::ParentEntity(modelCEntity));
+      gz::sim::components::ParentEntity(modelCEntity));
 
   std::size_t foundModels = 0;
 
-  ignition::gazebo::Model modelA(modelAEntity);
+  gz::sim::Model modelA(modelAEntity);
   auto models = modelA.Models(ecm);
   EXPECT_EQ(2u, models.size());
   for (const auto &model : models)
@@ -216,14 +212,14 @@
   }
   EXPECT_EQ(foundModels, models.size());
 
-  ignition::gazebo::Model modelB(modelBEntity);
+  gz::sim::Model modelB(modelBEntity);
   EXPECT_EQ(0u, modelB.Models(ecm).size());
 
-  ignition::gazebo::Model modelC(modelCEntity);
+  gz::sim::Model modelC(modelCEntity);
   models = modelC.Models(ecm);
   ASSERT_EQ(1u, models.size());
   EXPECT_EQ(modelDEntity, models[0]);
 
-  ignition::gazebo::Model modelD(modelDEntity);
+  gz::sim::Model modelD(modelDEntity);
   EXPECT_EQ(0u, modelD.Models(ecm).size());
 }