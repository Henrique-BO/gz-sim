/*
 * Copyright (C) 2018 Open Source Robotics Foundation
 *
 * Licensed under the Apache License, Version 2.0 (the "License");
 * you may not use this file except in compliance with the License.
 * You may obtain a copy of the License at
 *
 *     http://www.apache.org/licenses/LICENSE-2.0
 *
 * Unless required by applicable law or agreed to in writing, software
 * distributed under the License is distributed on an "AS IS" BASIS,
 * WITHOUT WARRANTIES OR CONDITIONS OF ANY KIND, either express or implied.
 * See the License for the specific language governing permissions and
 * limitations under the License.
 *
*/

#include "SimulationRunner.hh"

#include "ignition/common/Profiler.hh"

#include "ignition/gazebo/components/Model.hh"
#include "ignition/gazebo/components/Name.hh"
#include "ignition/gazebo/components/World.hh"
#include "ignition/gazebo/Events.hh"
#include "ignition/gazebo/SdfEntityCreator.hh"

using namespace ignition;
using namespace gazebo;

using StringSet = std::unordered_set<std::string>;

//////////////////////////////////////////////////
SimulationRunner::SimulationRunner(const sdf::World *_world,
                                   const SystemLoaderPtr &_systemLoader,
                                   const ServerConfig &_config)
    // \todo(nkoenig) Either copy the world, or add copy constructor to the
    // World and other elements.
    : sdfWorld(_world), serverConfig(_config)
{
  if (nullptr == _world)
  {
    ignerr << "Can't start simulation runner with null world." << std::endl;
    return;
  }

  // Keep world name
  this->worldName = _world->Name();

  // Keep system loader so plugins can be loaded at runtime
  this->systemLoader = _systemLoader;

  // Get the first physics profile
  // \todo(louise) Support picking a specific profile
  auto physics = _world->PhysicsByIndex(0);
  if (!physics)
  {
    physics = _world->PhysicsDefault();
  }

  // Step size
  auto dur = std::chrono::duration<double>(physics->MaxStepSize());

  this->stepSize =
      std::chrono::duration_cast<std::chrono::steady_clock::duration>(
      dur);

  // Desired real time factor
  double desiredRtf = _world->PhysicsDefault()->RealTimeFactor();

  // The instantaneous real time factor is given as:
  //
  // RTF = sim_time / real_time
  //
  // Where the sim time is the step size times the number of sim iterations:
  //
  // sim_time = sim_it * step_size
  //
  // And the real time is the period times the number of iterations:
  //
  // real_time = it * period
  //
  // So we have:
  //
  // RTF = sim_it * step_size / it * period
  //
  // Considering no pause, sim_it equals it, so:
  //
  // RTF = step_size / period
  //
  // So to get a given RTF, our desired period is:
  //
  // period = step_size / RTF
  this->updatePeriod = std::chrono::nanoseconds(
      static_cast<int>(this->stepSize.count() / desiredRtf));

  this->pauseConn = this->eventMgr.Connect<events::Pause>(
      std::bind(&SimulationRunner::SetPaused, this, std::placeholders::_1));

  this->stopConn = this->eventMgr.Connect<events::Stop>(
      std::bind(&SimulationRunner::OnStop, this));

  this->loadPluginsConn = this->eventMgr.Connect<events::LoadPlugins>(
      std::bind(&SimulationRunner::LoadPlugins, this, std::placeholders::_1,
      std::placeholders::_2));

  // Create the level manager
  this->levelMgr = std::make_unique<LevelManager>(
      this, _config.UseLevels(), _config.UseDistributedSimulation());

  // Check if this is going to be a distributed runner
  // Attempt to create the manager based on environment variables.
  // If the configuration is invalid, then networkMgr will be `nullptr`.
  if (_config.UseDistributedSimulation())
  {
    this->networkMgr = NetworkManager::Create(&this->eventMgr);

    if (this->networkMgr->IsPrimary())
    {
      ignmsg << "Network Primary, expects ["
             << this->networkMgr->Config().numSecondariesExpected
             << "] seondaries." << std::endl;
    }
    else if (this->networkMgr->IsSecondary())
    {
      ignmsg << "Network Secondary, with namespace ["
             << this->networkMgr->Namespace() << "]." << std::endl;
    }

    // Create the sync manager
    this->syncMgr = std::make_unique<SyncManager>(this);
  }

  // Load the active levels
  this->levelMgr->UpdateLevelsState();

  // World control
  transport::NodeOptions opts;
  if (this->networkMgr)
  {
    opts.SetNameSpace(this->networkMgr->Namespace() +
                      "/world/" + this->worldName);
  }
  else
  {
    opts.SetNameSpace("/world/" + this->worldName);
  }

  this->node = std::make_unique<transport::Node>(opts);

  this->node->Advertise("control", &SimulationRunner::OnWorldControl, this);

  // Publish empty GUI messages for worlds that have no GUI in the beginning.
  // In the future, support modifying GUI from the server at runtime.
  if (_world->Gui())
  {
    this->guiMsg = convert<msgs::GUI>(*_world->Gui());
  }

  std::string infoService{"gui/info"};
  this->node->Advertise(infoService, &SimulationRunner::GuiInfoService, this);

  ignmsg << "Serving GUI information on [" << opts.NameSpace() << "/"
         << infoService << "]" << std::endl;

  ignmsg << "World [" << _world->Name() << "] initialized with ["
         << physics->Name() << "] physics profile." << std::endl;
}

//////////////////////////////////////////////////
SimulationRunner::~SimulationRunner() = default;

/////////////////////////////////////////////////
void SimulationRunner::UpdateCurrentInfo()
{
  IGN_PROFILE("SimulationRunner::UpdateCurrentInfo");

  // Store the real time and sim time only if not paused.
  if (this->realTimeWatch.Running())
  {
    this->realTimes.push_back(this->realTimeWatch.ElapsedRunTime());
    this->simTimes.push_back(this->currentInfo.simTime);
  }

  // Maintain a window size of 20 for realtime and simtime.
  if (this->realTimes.size() > 20)
    this->realTimes.pop_front();
  if (this->simTimes.size() > 20)
    this->simTimes.pop_front();

  // Compute the average sim and real times.
  std::chrono::steady_clock::duration simAvg{0}, realAvg{0};
  std::list<std::chrono::steady_clock::duration>::iterator simIter,
    realIter;

  simIter = ++(this->simTimes.begin());
  realIter = ++(this->realTimes.begin());
  while (simIter != this->simTimes.end() && realIter != this->realTimes.end())
  {
    simAvg += ((*simIter) - this->simTimes.front());
    realAvg += ((*realIter) - this->realTimes.front());
    ++simIter;
    ++realIter;
  }

  // RTF, only compute this if the realTime count is greater than zero. The
  // realtTime count could be zero if simulation was started paused.
  if (realAvg.count() > 0)
  {
    this->realTimeFactor = math::precision(
          static_cast<double>(simAvg.count()) / realAvg.count(), 4);
  }

  // Fill the current update info
  this->currentInfo.realTime = this->realTimeWatch.ElapsedRunTime();
  this->currentInfo.dt = std::chrono::steady_clock::duration::zero();

  // In the case that networking is not running, or this is a primary.
  // If this is a network secondary, this data is populated via the network.
  if (!this->currentInfo.paused &&
      (!this->networkMgr || this->networkMgr->IsPrimary()))
  {
    this->currentInfo.simTime += this->stepSize;
    ++this->currentInfo.iterations;
    this->currentInfo.dt = this->stepSize;
  }
}

/////////////////////////////////////////////////
void SimulationRunner::PublishStats()
{
  IGN_PROFILE("SimulationRunner::PublishStats");

  // Create the world statistics message.
  ignition::msgs::WorldStatistics msg;
  msg.set_real_time_factor(this->realTimeFactor);

  auto realTimeSecNsec =
    ignition::math::durationToSecNsec(this->currentInfo.realTime);

  auto simTimeSecNsec =
    ignition::math::durationToSecNsec(this->currentInfo.simTime);

  msg.mutable_real_time()->set_sec(realTimeSecNsec.first);
  msg.mutable_real_time()->set_nsec(realTimeSecNsec.second);

  msg.mutable_sim_time()->set_sec(simTimeSecNsec.first);
  msg.mutable_sim_time()->set_nsec(simTimeSecNsec.second);

  msg.set_iterations(this->currentInfo.iterations);

  msg.set_paused(this->currentInfo.paused);

  // Publish the stats message. The stats message is throttled.
  this->statsPub.Publish(msg);

  // Create and publish the clock message. The clock message is not
  // throttled.
  ignition::msgs::Clock clockMsg;
  clockMsg.mutable_real()->set_sec(realTimeSecNsec.first);
  clockMsg.mutable_real()->set_nsec(realTimeSecNsec.second);
  clockMsg.mutable_sim()->set_sec(simTimeSecNsec.first);
  clockMsg.mutable_sim()->set_nsec(simTimeSecNsec.second);
  clockMsg.mutable_system()->set_sec(IGN_SYSTEM_TIME_S());
  clockMsg.mutable_system()->set_nsec(
      IGN_SYSTEM_TIME_NS() - IGN_SYSTEM_TIME_S() * IGN_SEC_TO_NANO);
  this->clockPub.Publish(clockMsg);
}

/////////////////////////////////////////////////
void SimulationRunner::AddSystem(const SystemPluginPtr &_system)
{
  std::lock_guard<std::mutex> lock(this->pendingSystemsMutex);
  this->pendingSystems.push_back(_system);
}

/////////////////////////////////////////////////
void SimulationRunner::AddSystemToRunner(const SystemPluginPtr &_system)
{
  this->systems.push_back(SystemInternal(_system));

  const auto &system = this->systems.back();

  if (system.preupdate)
    this->systemsPreupdate.push_back(system.preupdate);

  if (system.update)
    this->systemsUpdate.push_back(system.update);

  if (system.postupdate)
    this->systemsPostupdate.push_back(system.postupdate);
}

/////////////////////////////////////////////////
void SimulationRunner::ProcessSystemQueue()
{
  std::lock_guard<std::mutex> lock(this->pendingSystemsMutex);
  for (const auto &system : this->pendingSystems)
  {
    this->AddSystemToRunner(system);
  }
  this->pendingSystems.clear();
}

/////////////////////////////////////////////////
void SimulationRunner::UpdateSystems()
{
  IGN_PROFILE("SimulationRunner::UpdateSystems");
  // \todo(nkoenig)  Systems used to be updated in parallel using
  // an ignition::common::WorkerPool. There is overhead associated with
  // this, most notably the creation and destruction of WorkOrders (see
  // WorkerPool.cc). We could turn on parallel updates in the future, and/or
  // turn it on if there are sufficient systems. More testing is required.

  {
    IGN_PROFILE("PreUpdate");
    for (auto& system : this->systemsPreupdate)
      system->PreUpdate(this->currentInfo, this->entityCompMgr);
  }

  {
    IGN_PROFILE("Update");
    for (auto& system : this->systemsUpdate)
      system->Update(this->currentInfo, this->entityCompMgr);
  }

  {
    IGN_PROFILE("PostUpdate");
    for (auto& system : this->systemsPostupdate)
      system->PostUpdate(this->currentInfo, this->entityCompMgr);
  }
}

/////////////////////////////////////////////////
void SimulationRunner::Stop()
{
  this->eventMgr.Emit<events::Stop>();
}

/////////////////////////////////////////////////
void SimulationRunner::OnStop()
{
  this->stopReceived = true;
  this->running = false;
}

/////////////////////////////////////////////////
bool SimulationRunner::Run(const uint64_t _iterations)
{
  // \todo(nkoenig) Systems will need a an update structure, such as
  // priorties, or a dependency chain.
  //
  // \todo(nkoenig) We should implement the two-phase update detailed
  // in the design.
  IGN_PROFILE_THREAD_NAME("SimulationRunner");

  // Initialize network communications.
  if (this->networkMgr)
  {
    // todo(mjcarroll) improve guard conditions around the busy loops.
    igndbg << "Initializing network configuration" << std::endl;
    this->networkMgr->Initialize();

    if (!this->stopReceived)
    {
      this->syncMgr->DistributePerformers();
    }
    else
    {
      this->running = false;
      return false;
    }
  }

  // Keep track of wall clock time. Only start the realTimeWatch if this
  // runner is not paused.
  if (!this->currentInfo.paused)
    this->realTimeWatch.Start();

  // Variables for time keeping.
  std::chrono::steady_clock::time_point startTime;
  std::chrono::steady_clock::duration sleepTime;
  std::chrono::steady_clock::duration actualSleep;

  this->running = true;

  // Create the world statistics publisher.
  if (!this->statsPub.Valid())
  {
    transport::AdvertiseMessageOptions advertOpts;
    advertOpts.SetMsgsPerSec(5);
    this->statsPub = this->node->Advertise<ignition::msgs::WorldStatistics>(
        "stats", advertOpts);
  }

  // Create the clock publisher.
  if (!this->clockPub.Valid())
    this->clockPub = this->node->Advertise<ignition::msgs::Clock>("clock");

  // Execute all the systems until we are told to stop, or the number of
  // iterations is reached.
  for (uint64_t startingIterations = this->currentInfo.iterations;
       this->running && (_iterations == 0 ||
         this->currentInfo.iterations < _iterations + startingIterations);)
  {
    IGN_PROFILE("SimulationRunner::Run - Iteration");
    // Compute the time to sleep in order to match, as closely as possible,
    // the update period.
    sleepTime = 0ns;
    actualSleep = 0ns;

    if (!this->networkMgr || this->networkMgr->IsPrimary())
    {
      sleepTime = std::max(0ns, this->prevUpdateRealTime +
          this->updatePeriod - std::chrono::steady_clock::now() -
          this->sleepOffset);
    }

    // Only sleep if needed.
    if (sleepTime > 0ns)
    {
      IGN_PROFILE("Sleep");
      // Get the current time, sleep for the duration needed to match the
      // updatePeriod, and then record the actual time slept.
      startTime = std::chrono::steady_clock::now();
      std::this_thread::sleep_for(sleepTime);
      actualSleep = std::chrono::steady_clock::now() - startTime;
    }

    // Exponentially average out the difference between expected sleep time
    // and actual sleep time.
    this->sleepOffset =
      std::chrono::duration_cast<std::chrono::nanoseconds>(
          (actualSleep - sleepTime) * 0.01 + this->sleepOffset * 0.99);

    // Update time information. This will update the iteration count, RTF,
    // and other values.
    this->UpdateCurrentInfo();

    if (this->networkMgr)
    {
      IGN_PROFILE("NetworkSync - SendStep");
      // \todo(anyone) Replace busy loop with a condition.
      while (this->running && !this->networkMgr->Step(this->currentInfo))
      {
      }
    }

    // Publish info
    this->PublishStats();

    // Record when the update step starts.
    this->prevUpdateRealTime = std::chrono::steady_clock::now();

    this->levelMgr->UpdateLevelsState();

    // Handle pending systems
    this->ProcessSystemQueue();

    // Update all the systems.
    this->UpdateSystems();

    if (!this->Paused() && this->pendingSimIterations > 0)
    {
      // Decrement the pending sim iterations, if there are any.
      --this->pendingSimIterations;
      // If this is was the last sim iterations, then re-pause simulation.
      if (this->pendingSimIterations <= 0)
      {
        this->SetPaused(true);
      }
    }

    // Process world control messages.
    this->ProcessMessages();

    // Clear all new entities
    this->entityCompMgr.ClearNewlyCreatedEntities();

    // Process entity removals.
    this->entityCompMgr.ProcessRemoveEntityRequests();


    if (this->networkMgr)
    {
      IGN_PROFILE("NetworkSync - SecondaryAck");

      this->syncMgr->Sync();

      // \todo(anyone) Replace busy loop with a condition.
      while (this->running && !this->networkMgr->StepAck(
            this->currentInfo.iterations))
      {
      }
    }
  }

  this->running = false;
  return true;
}

//////////////////////////////////////////////////
void SimulationRunner::LoadPlugins(const Entity _entity,
    const sdf::ElementPtr &_sdf)
{
  bool insertRecordPlugin = false;
  // Record flag passed in through command line
  // Only insert record plugin at world level
  if (this->serverConfig.UseLogRecord() && _sdf->GetName() == "world")
    insertRecordPlugin = true;
  std::string recordName = "ignition::gazebo::systems::LogRecord";
  std::string recordFilename = "libignition-gazebo-log-system.so";

  sdf::ElementPtr pluginElem = _sdf->GetElement("plugin");
  while (pluginElem)
  {
    // No error message for the 'else' case of the following 'if' statement
    // because SDF create a default <plugin> element even if it's not
    // specified. An error message would result in spamming
    // the console. \todo(nkoenig) Fix SDF should so that elements are not
    // automatically added.
    if (pluginElem->Get<std::string>("filename") != "__default__" &&
        pluginElem->Get<std::string>("name") != "__default__")
    {
<<<<<<< HEAD
      this->LoadSystemPlugin(_entity, pluginElem);
    }

    // If record plugin already specified in SDF, don't insert another
    if (insertRecordPlugin &&
        pluginElem->Get<std::string>("filename") == recordFilename &&
        pluginElem->Get<std::string>("name") == recordName)
    {
      insertRecordPlugin = false;
=======
      std::optional<SystemPluginPtr> system;
      {
        std::lock_guard<std::mutex> lock(this->systemLoaderMutex);
        system = this->systemLoader->LoadPlugin(pluginElem);
      }
      if (system)
      {
        auto systemConfig = system.value()->QueryInterface<ISystemConfigure>();
        if (systemConfig != nullptr)
        {
          systemConfig->Configure(_entity, pluginElem,
              this->entityCompMgr,
              this->eventMgr);
        }
        this->AddSystem(system.value());
      }
>>>>>>> 7b876436
    }

    pluginElem = pluginElem->GetNextElement("plugin");
  }

  // Inject record plugin into SDF and load it
  if (insertRecordPlugin)
  {
    sdf::ElementPtr recordElem = _sdf->AddElement("plugin");
    sdf::ParamPtr nameParam = recordElem->GetAttribute("name");
    nameParam->SetFromString(recordName);
    sdf::ParamPtr filenameParam = recordElem->GetAttribute("filename");
    filenameParam->SetFromString(recordFilename);

    this->LoadSystemPlugin(_entity, recordElem);
  }

  // \todo(nkoenig) Remove plugins from the server config after they have
  // been added. We might not want to do this if we want to support adding
  // the same plugin to multiple entities, for example via a regex
  // expression.
  //
  // Check plugins from the ServerConfig for matching entities.
  for (const ServerConfig::PluginInfo &plugin : this->serverConfig.Plugins())
  {
    // \todo(anyone) Type + name is not enough to uniquely identify an entity
    // \todo(louise) The runner shouldn't care about specific components, this
    // logic should be moved somewhere else.
    Entity entity{kNullEntity};

    if ("model" == plugin.EntityType())
    {
      entity = this->entityCompMgr.EntityByComponents(
          components::Name(plugin.EntityName()), components::Model());
    }
    else if ("world" == plugin.EntityType())
    {
      entity = this->entityCompMgr.EntityByComponents(
          components::Name(plugin.EntityName()), components::World());
    }
    else
    {
      ignwarn << "No support for attaching plugins to entity of type ["
              << plugin.EntityType() << "]" << std::endl;
    }

    // Skip plugins that do not match the provided entity
    if (entity != _entity)
      continue;

    std::optional<SystemPluginPtr> system;
    {
      std::lock_guard<std::mutex> lock(this->systemLoaderMutex);
      system = this->systemLoader->LoadPlugin(plugin.Filename(), plugin.Name(),
                                              nullptr);
    }

    if (system)
    {
      auto systemConfig = system.value()->QueryInterface<ISystemConfigure>();
      if (systemConfig != nullptr)
      {
        systemConfig->Configure(_entity, plugin.Sdf(), this->entityCompMgr,
                                this->eventMgr);
      }
      this->AddSystem(system.value());
    }
  }
}

//////////////////////////////////////////////////
void SimulationRunner::LoadSystemPlugin(const Entity _entity,
    const sdf::ElementPtr &_pluginElem)
{
  std::optional<SystemPluginPtr> system =
    this->systemLoader->LoadPlugin(_pluginElem);
  if (system)
  {
    auto systemConfig = system.value()->QueryInterface<ISystemConfigure>();
    if (systemConfig != nullptr)
    {
      systemConfig->Configure(_entity, _pluginElem,
          this->entityCompMgr,
          this->eventMgr);
    }
    this->AddSystem(system.value());
  }
}

/////////////////////////////////////////////////
bool SimulationRunner::Running() const
{
  return this->running;
}

/////////////////////////////////////////////////
bool SimulationRunner::StopReceived() const
{
  return this->stopReceived;
}

/////////////////////////////////////////////////
bool SimulationRunner::Ready() const
{
  bool ready = true;
  if (this->networkMgr && !this->networkMgr->Ready())
  {
    ready = false;
  }
  return ready;
}

/////////////////////////////////////////////////
uint64_t SimulationRunner::IterationCount() const
{
  return this->currentInfo.iterations;
}

/////////////////////////////////////////////////
size_t SimulationRunner::EntityCount() const
{
  return this->entityCompMgr.EntityCount();
}

/////////////////////////////////////////////////
size_t SimulationRunner::SystemCount() const
{
  std::lock_guard<std::mutex> lock(this->pendingSystemsMutex);
  return this->systems.size() + this->pendingSystems.size();
}

/////////////////////////////////////////////////
void SimulationRunner::SetUpdatePeriod(
    const std::chrono::steady_clock::duration &_updatePeriod)
{
  this->updatePeriod = _updatePeriod;
}

/////////////////////////////////////////////////
void SimulationRunner::SetPaused(const bool _paused)
{
  // Only update the realtime clock if Run() has been called.
  if (this->running)
  {
    // Start or stop the realtime stopwatch based on _paused. We don't need to
    // check the stopwatch state here since the stopwatch class checks its
    // running state inside Stop() and Start().
    if (_paused)
    {
      this->realTimeWatch.Stop();
    }
    else
      this->realTimeWatch.Start();
  }

  // Store the pause state
  this->currentInfo.paused = _paused;
}

/////////////////////////////////////////////////
bool SimulationRunner::OnWorldControl(const msgs::WorldControl &_req,
    msgs::Boolean &_res)
{
  std::lock_guard<std::mutex> lock(this->msgBufferMutex);
  this->worldControlMsgs.push_back(_req);
  _res.set_data(true);
  return true;
}

/////////////////////////////////////////////////
void SimulationRunner::ProcessMessages()
{
  IGN_PROFILE("SimulationRunner::ProcessMessages");
  std::lock_guard<std::mutex> lock(this->msgBufferMutex);
  this->ProcessWorldControl();
}

/////////////////////////////////////////////////
void SimulationRunner::ProcessWorldControl()
{
  IGN_PROFILE("SimulationRunner::ProcessWorldControl");
  for (const msgs::WorldControl &msg : this->worldControlMsgs)
  {
    // Play / pause
    this->SetPaused(msg.pause());

    // Step, only if we are paused.
    if (this->Paused() && msg.multi_step() > 0)
    {
      this->pendingSimIterations += msg.multi_step();
      // Unpause so that stepping can occur.
      this->SetPaused(false);
    }
  }

  this->worldControlMsgs.clear();
}

/////////////////////////////////////////////////
bool SimulationRunner::Paused() const
{
  return this->currentInfo.paused;
}

/////////////////////////////////////////////////
const EntityComponentManager &SimulationRunner::EntityCompMgr() const
{
  return this->entityCompMgr;
}

/////////////////////////////////////////////////
EventManager &SimulationRunner::EventMgr()
{
  return this->eventMgr;
}

/////////////////////////////////////////////////
const UpdateInfo &SimulationRunner::CurrentInfo() const
{
  return this->currentInfo;
}

/////////////////////////////////////////////////
const std::chrono::steady_clock::duration &
SimulationRunner::UpdatePeriod() const
{
  return this->updatePeriod;
}

/////////////////////////////////////////////////
const ignition::math::clock::duration &SimulationRunner::StepSize() const
{
  return this->stepSize;
}

/////////////////////////////////////////////////
void SimulationRunner::SetStepSize(const ignition::math::clock::duration &_step)
{
  this->stepSize = _step;
}

/////////////////////////////////////////////////
bool SimulationRunner::HasEntity(const std::string &_name) const
{
  bool result = false;
  this->entityCompMgr.Each<components::Name>([&](const Entity,
        const components::Name *_entityName)->bool
    {
      if (_entityName->Data() == _name)
      {
        result = true;
        return false;
      }
      return true;
    });

  return result;
}

/////////////////////////////////////////////////
bool SimulationRunner::RequestRemoveEntity(const std::string &_name,
    bool _recursive)
{
  bool result = false;
  this->entityCompMgr.Each<components::Name>([&](const Entity _entity,
        const components::Name *_entityName)->bool
    {
      if (_entityName->Data() == _name)
      {
        this->entityCompMgr.RequestRemoveEntity(_entity, _recursive);
        result = true;
        return false;
      }
      return true;
    });

  return result;
}

/////////////////////////////////////////////////
std::optional<Entity> SimulationRunner::EntityByName(
    const std::string &_name) const
{
  std::optional<Entity> entity;
  this->entityCompMgr.Each<components::Name>([&](const Entity _entity,
        const components::Name *_entityName)->bool
    {
      if (_entityName->Data() == _name)
      {
        entity = _entity;
        return false;
      }
      return true;
    });

  return entity;
}

/////////////////////////////////////////////////
bool SimulationRunner::RequestRemoveEntity(const Entity _entity,
    bool _recursive)
{
  if (this->entityCompMgr.HasEntity(_entity))
  {
    this->entityCompMgr.RequestRemoveEntity(_entity, _recursive);
    return true;
  }

  return false;
}

//////////////////////////////////////////////////
bool SimulationRunner::GuiInfoService(ignition::msgs::GUI &_res)
{
  _res.Clear();

  _res.CopyFrom(this->guiMsg);

  return true;
}<|MERGE_RESOLUTION|>--- conflicted
+++ resolved
@@ -522,7 +522,6 @@
     if (pluginElem->Get<std::string>("filename") != "__default__" &&
         pluginElem->Get<std::string>("name") != "__default__")
     {
-<<<<<<< HEAD
       this->LoadSystemPlugin(_entity, pluginElem);
     }
 
@@ -532,24 +531,6 @@
         pluginElem->Get<std::string>("name") == recordName)
     {
       insertRecordPlugin = false;
-=======
-      std::optional<SystemPluginPtr> system;
-      {
-        std::lock_guard<std::mutex> lock(this->systemLoaderMutex);
-        system = this->systemLoader->LoadPlugin(pluginElem);
-      }
-      if (system)
-      {
-        auto systemConfig = system.value()->QueryInterface<ISystemConfigure>();
-        if (systemConfig != nullptr)
-        {
-          systemConfig->Configure(_entity, pluginElem,
-              this->entityCompMgr,
-              this->eventMgr);
-        }
-        this->AddSystem(system.value());
-      }
->>>>>>> 7b876436
     }
 
     pluginElem = pluginElem->GetNextElement("plugin");
@@ -624,14 +605,17 @@
 void SimulationRunner::LoadSystemPlugin(const Entity _entity,
     const sdf::ElementPtr &_pluginElem)
 {
-  std::optional<SystemPluginPtr> system =
-    this->systemLoader->LoadPlugin(_pluginElem);
+  std::optional<SystemPluginPtr> system;
+  {
+    std::lock_guard<std::mutex> lock(this->systemLoaderMutex);
+    system = this->systemLoader->LoadPlugin(pluginElem);
+  }
   if (system)
   {
     auto systemConfig = system.value()->QueryInterface<ISystemConfigure>();
     if (systemConfig != nullptr)
     {
-      systemConfig->Configure(_entity, _pluginElem,
+      systemConfig->Configure(_entity, pluginElem,
           this->entityCompMgr,
           this->eventMgr);
     }
