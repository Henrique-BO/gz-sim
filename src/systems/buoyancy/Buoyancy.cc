/*
 * Copyright (C) 2020 Open Source Robotics Foundation
 *
 * Licensed under the Apache License, Version 2.0 (the "License");
 * you may not use this file except in compliance with the License.
 * You may obtain a copy of the License at
 *
 *     http://www.apache.org/licenses/LICENSE-2.0
 *
 * Unless required by applicable law or agreed to in writing, software
 * distributed under the License is distributed on an "AS IS" BASIS,
 * WITHOUT WARRANTIES OR CONDITIONS OF ANY KIND, either express or implied.
 * See the License for the specific language governing permissions and
 * limitations under the License.
 *
 */
#include <ignition/msgs/wrench.pb.h>

#include <map>
#include <mutex>
#include <string>
#include <unordered_set>
#include <utility>
#include <vector>

#include <ignition/common/Mesh.hh>
#include <ignition/common/MeshManager.hh>
#include <ignition/common/Profiler.hh>

#include <ignition/plugin/Register.hh>

#include <ignition/math/Helpers.hh>
#include <ignition/math/Pose3.hh>
#include <ignition/math/Vector3.hh>

#include <ignition/msgs/Utility.hh>

#include <sdf/sdf.hh>

#include "ignition/gazebo/components/CenterOfVolume.hh"
#include "ignition/gazebo/components/Collision.hh"
#include "ignition/gazebo/components/Gravity.hh"
#include "ignition/gazebo/components/Inertial.hh"
#include "ignition/gazebo/components/Link.hh"
#include "ignition/gazebo/components/ParentEntity.hh"
#include "ignition/gazebo/components/Pose.hh"
#include "ignition/gazebo/components/Volume.hh"
#include "ignition/gazebo/components/World.hh"
#include "ignition/gazebo/Link.hh"
#include "ignition/gazebo/Model.hh"
#include "ignition/gazebo/Util.hh"

#include "Buoyancy.hh"

using namespace ignition;
using namespace gazebo;
using namespace systems;

class ignition::gazebo::systems::BuoyancyPrivate
{
  public: enum BuoyancyType
  {
    /// \brief Applies same buoyancy to whole world.
    UNIFORM_BUOYANCY,
    /// \brief Uses z-axis to determine buoyancy of the world
    /// This is useful for worlds where we want to simulate the ocean interface.
    /// Or for instance if we want to simulate different levels of buoyancies
    /// at different depths.
    GRADED_BUOYANCY
  };
  public: BuoyancyType buoyancyType{BuoyancyType::UNIFORM_BUOYANCY};
  /// \brief Get the fluid density based on a pose.
  /// \param[in] _pose The pose to use when computing the fluid density. The
  /// pose frame is left undefined because this function currently returns
  /// a constant value, see the todo in the function implementation.
  /// \return The fluid density at the givein pose.
  public: double UniformFluidDensity(const math::Pose3d &_pose) const;

  /// \brief Get the resultant buoyant force on a shape.
  /// \param[in] _pose World pose of the shape's origin.
  /// \param[in] _shape The collision mesh of a shape. Currently must
  /// be box or sphere.
  /// \param[in] _gravity Gravity acceleration in the world frame.
  /// Updates this->buoyancyForces containing {force, center_of_volume} to be
  /// applied on the link.
  public:
  template<typename T>
  void GradedFluidDensity(
    const math::Pose3d &_pose, const T &_shape, const math::Vector3d &_gravity);

  /// \brief Model interface
  public: Entity world{kNullEntity};

  /// \brief The density of the fluid in which the object is submerged in
  /// kg/m^3. Defaults to 1000, the fluid density of water.
  public: double fluidDensity{1000};

  /// \brief When using GradedBuoyancy, we provide a different buoyancy for
  /// each layer. The key on this map is height in meters and the value is fluid
  /// density. I.E all the fluid between $key$m and $next_key$m has the density
  /// $value$kg/m^3. Everything below the first key is considered as having
  /// fluidDensity.
  public: std::map<double, double> layers;

  /// \brief Holds information about forces contributed by a single collision
  /// shape.
  public: struct BuoyancyActionPoint
  {
    /// \brief The force to be applied, expressed in the world frame.
    math::Vector3d force;

    /// \brief The point from which the force will be applied, expressed in
    /// the collision's frame.
    math::Vector3d point;

    /// \brief The world pose of the collision.
    math::Pose3d pose;
  };

  /// \brief List of points from where the forces act.
  /// This holds values refent to the current link being processed and must be
  /// cleared between links.
  /// \TODO(chapulina) It's dangerous to keep link-specific values in a member
  /// variable. We should consider reducing the scope of this variable and pass
  /// it across functions as needed.
  public: std::vector<BuoyancyActionPoint> buoyancyForces;

  /// \brief Resolve all forces as if they act as a Wrench from the give pose.
  /// \param[in] _linkInWorld The point from which all poses are to be resolved.
  /// This is the link's origin in the world frame.
  /// \return A pair of {force, torque} describing the wrench to be applied
  /// at _pose, expressed in the world frame.
  public: std::pair<math::Vector3d, math::Vector3d> ResolveForces(
    const math::Pose3d &_linkInWorld);

  /// \brief Scoped names of entities that buoyancy should apply to. If empty,
  /// all links will receive buoyancy.
  public: std::unordered_set<std::string> enabled;
};

//////////////////////////////////////////////////
double BuoyancyPrivate::UniformFluidDensity(const math::Pose3d &/*_pose*/) const
{
  return this->fluidDensity;
}

//////////////////////////////////////////////////
template<typename T>
void BuoyancyPrivate::GradedFluidDensity(
  const math::Pose3d &_pose, const T &_shape, const math::Vector3d &_gravity)
{
  auto prevLayerFluidDensity = this->fluidDensity;
  auto prevLayerVol = 0.0;
  auto centerOfBuoyancy = math::Vector3d{0, 0, 0};

  for (const auto &[height, currFluidDensity] : this->layers)
  {
    // TODO(arjo): Transform plane and slice the shape
    math::Planed plane{math::Vector3d{0, 0, 1}, height - _pose.Pos().Z()};
    auto vol = _shape.VolumeBelow(plane);

    // Short circuit.
    if (vol <= 0)
    {
      prevLayerFluidDensity = currFluidDensity;
      continue;
    }

    // Calculate point from which force is applied
    auto cov = _shape.CenterOfVolumeBelow(plane);

    if (!cov.has_value())
    {
      prevLayerFluidDensity = currFluidDensity;
      continue;
    }

    // Archimedes principle for this layer
    auto forceMag =  - (vol - prevLayerVol) * _gravity * prevLayerFluidDensity;

    // Accumulate layers.
    prevLayerFluidDensity = currFluidDensity;

    auto cob = (cov.value() * vol - centerOfBuoyancy * prevLayerVol)
      / (vol - prevLayerVol);
    centerOfBuoyancy = cov.value();
    auto buoyancyAction = BuoyancyActionPoint
    {
      forceMag,
      cob,
      _pose
    };
    this->buoyancyForces.push_back(buoyancyAction);

    prevLayerVol = vol;
  }
  // For the rest of the layers.
  auto vol = _shape.Volume();

  // No force contributed by this layer.
  if (std::abs(vol - prevLayerVol) < 1e-10)
    return;

  // Archimedes principle for this layer
  auto forceMag = - (vol - prevLayerVol) * _gravity * prevLayerFluidDensity;

  // Calculate centre of buoyancy
  auto cov = math::Vector3d{0, 0, 0};
  auto cob =
    (cov * vol - centerOfBuoyancy * prevLayerVol) / (vol - prevLayerVol);
  centerOfBuoyancy = cov;
  auto buoyancyAction = BuoyancyActionPoint
  {
    forceMag,
    cob,
    _pose
  };
  this->buoyancyForces.push_back(buoyancyAction);
}

//////////////////////////////////////////////////
std::pair<math::Vector3d, math::Vector3d> BuoyancyPrivate::ResolveForces(
  const math::Pose3d &_linkInWorld)
{
  auto force = math::Vector3d{0, 0, 0};
  auto torque = math::Vector3d{0, 0, 0};

  for (const auto &b : this->buoyancyForces)
  {
    force += b.force;

    // Pose offset from application point (COV) to collision origin, expressed
    // in the collision frame
    math::Pose3d pointInCol{b.point, math::Quaterniond::Identity};

    // Application point in the world frame
    auto pointInWorld = b.pose * pointInCol;

    // Offset between the link origin and the force application point
    auto offset = _linkInWorld.Pos() - pointInWorld.Pos();

    torque += b.force.Cross(offset);
  }

  return {force, torque};
}

//////////////////////////////////////////////////
Buoyancy::Buoyancy()
  : dataPtr(std::make_unique<BuoyancyPrivate>())
{
}

//////////////////////////////////////////////////
void Buoyancy::Configure(const Entity &_entity,
    const std::shared_ptr<const sdf::Element> &_sdf,
    EntityComponentManager &_ecm,
    EventManager &/*_eventMgr*/)
{
  // Store the world.
  this->dataPtr->world = _entity;

  // Get the gravity (defined in world frame)
  const components::Gravity *gravity = _ecm.Component<components::Gravity>(
      this->dataPtr->world);
  if (!gravity)
  {
    ignerr << "Unable to get the gravity vector. Make sure this plugin is "
      << "attached to a <world>, not a <model>." << std::endl;
    return;
  }

  if (_sdf->HasElement("uniform_fluid_density"))
  {
    this->dataPtr->fluidDensity = _sdf->Get<double>("uniform_fluid_density");
  }
  else if (_sdf->HasElement("graded_buoyancy"))
  {
    this->dataPtr->buoyancyType =
      BuoyancyPrivate::BuoyancyType::GRADED_BUOYANCY;

    auto gradedElement = _sdf->GetFirstElement();
    if (gradedElement == nullptr)
    {
      ignerr << "Unable to get element description" << std::endl;
      return;
    }

    auto argument = gradedElement->GetFirstElement();
    while (argument != nullptr)
    {
      if (argument->GetName() == "default_density")
      {
        argument->GetValue()->Get<double>(this->dataPtr->fluidDensity);
        igndbg << "Default density set to "
          << this->dataPtr->fluidDensity << std::endl;
      }
      if (argument->GetName() == "density_change")
      {
        auto depth = argument->Get<double>("above_depth", 0.0);
        auto density = argument->Get<double>("density", 0.0);
        if (!depth.second)
        {
          ignwarn << "No <above_depth> tag was found as a "
            << "child of <density_change>" << std::endl;
        }
        if (!density.second)
        {
          ignwarn << "No <density> tag was found as a "
            << "child of <density_change>" << std::endl;
        }
        this->dataPtr->layers[depth.first] = density.first;
        igndbg << "Added layer at " << depth.first << ", "
          <<  density.first << std::endl;
      }
      argument = argument->GetNextElement();
    }
  }

  if (_sdf->HasElement("enable"))
  {
    for (auto enableElem = _sdf->FindElement("enable");
        enableElem != nullptr;
        enableElem = enableElem->GetNextElement("enable"))
    {
      this->dataPtr->enabled.insert(enableElem->Get<std::string>());
    }
  }
}

//////////////////////////////////////////////////
void Buoyancy::PreUpdate(const ignition::gazebo::UpdateInfo &_info,
    ignition::gazebo::EntityComponentManager &_ecm)
{
  IGN_PROFILE("Buoyancy::PreUpdate");
  const components::Gravity *gravity = _ecm.Component<components::Gravity>(
      this->dataPtr->world);
  if (!gravity)
  {
    ignerr << "Unable to get the gravity vector. Has gravity been defined?"
           << std::endl;
    return;
  }

  // Compute the volume and center of volume for each new link
  _ecm.EachNew<components::Link, components::Inertial>(
      [&](const Entity &_entity,
          const components::Link *,
          const components::Inertial *) -> bool
  {
    // Skip if the entity already has a volume and center of volume
    if (_ecm.EntityHasComponentType(_entity,
          components::CenterOfVolume().TypeId()) &&
        _ecm.EntityHasComponentType(_entity,
          components::Volume().TypeId()))
    {
      return true;
    }

    if (!this->IsEnabled(_entity, _ecm))
    {
      return true;
    }

    Link link(_entity);

    std::vector<Entity> collisions = _ecm.ChildrenByComponents(
        _entity, components::Collision());

    double volumeSum = 0;
<<<<<<< HEAD
    math::Vector3d weightedPosSum = math::Vector3d::Zero;
=======
    ignition::math::Vector3d weightedPosInLinkSum =
      ignition::math::Vector3d::Zero;
>>>>>>> 986e30f4

    // Compute the volume of the link by iterating over all the collision
    // elements and storing each geometry's volume.
    for (const Entity &collision : collisions)
    {
      double volume = 0;
      const components::CollisionElement *coll =
        _ecm.Component<components::CollisionElement>(collision);

      if (!coll)
      {
        ignerr << "Invalid collision pointer. This shouldn't happen\n";
        continue;
      }

      switch (coll->Data().Geom()->Type())
      {
        case sdf::GeometryType::BOX:
          volume = coll->Data().Geom()->BoxShape()->Shape().Volume();
          break;
        case sdf::GeometryType::SPHERE:
          volume = coll->Data().Geom()->SphereShape()->Shape().Volume();
          break;
        case sdf::GeometryType::CYLINDER:
          volume = coll->Data().Geom()->CylinderShape()->Shape().Volume();
          break;
        case sdf::GeometryType::PLANE:
          // Ignore plane shapes. They have no volume and are not expected
          // to be buoyant.
          break;
        case sdf::GeometryType::MESH:
          {
            std::string file = asFullPath(
                coll->Data().Geom()->MeshShape()->Uri(),
                coll->Data().Geom()->MeshShape()->FilePath());
            if (common::MeshManager::Instance()->IsValidFilename(file))
            {
              const common::Mesh *mesh =
                common::MeshManager::Instance()->Load(file);
              if (mesh)
                volume = mesh->Volume();
              else
                ignerr << "Unable to load mesh[" << file << "]\n";
            }
            else
            {
              ignerr << "Invalid mesh filename[" << file << "]\n";
            }
            break;
          }
        default:
          ignerr << "Unsupported collision geometry["
            << static_cast<int>(coll->Data().Geom()->Type()) << "]\n";
          break;
      }

      volumeSum += volume;
      auto poseInLink = _ecm.Component<components::Pose>(collision)->Data();
      weightedPosInLinkSum += volume * poseInLink.Pos();
    }

    if (volumeSum > 0)
    {
      // Store the center of volume expressed in the link frame
      _ecm.CreateComponent(_entity, components::CenterOfVolume(
            weightedPosInLinkSum / volumeSum));

      // Store the volume
      _ecm.CreateComponent(_entity, components::Volume(volumeSum));
    }

    return true;
  });

  // Only update if not paused.
  if (_info.paused)
    return;

  _ecm.Each<components::Link,
            components::Volume,
            components::CenterOfVolume>(
      [&](const Entity &_entity,
          const components::Link *,
          const components::Volume *_volume,
          const components::CenterOfVolume *_centerOfVolume) -> bool
    {
      // World pose of the link.
      math::Pose3d linkWorldPose = worldPose(_entity, _ecm);

      Link link(_entity);

      math::Vector3d buoyancy;
      // By Archimedes' principle,
      // buoyancy = -(mass*gravity)*fluid_density/object_density
      // object_density = mass/volume, so the mass term cancels.
      if (this->dataPtr->buoyancyType
        == BuoyancyPrivate::BuoyancyType::UNIFORM_BUOYANCY)
      {
        buoyancy =
        -this->dataPtr->UniformFluidDensity(linkWorldPose) *
        _volume->Data() * gravity->Data();

        // Convert the center of volume to the world frame
        math::Vector3d offsetWorld = linkWorldPose.Rot().RotateVector(
            _centerOfVolume->Data());
        // Compute the torque that should be applied due to buoyancy and
        // the center of volume.
        math::Vector3d torque = offsetWorld.Cross(buoyancy);

        // Apply the wrench to the link. This wrench is applied in the
        // Physics System.
        link.AddWorldWrench(_ecm, buoyancy, torque);
      }
      else if (this->dataPtr->buoyancyType
        == BuoyancyPrivate::BuoyancyType::GRADED_BUOYANCY)
      {
        std::vector<Entity> collisions = _ecm.ChildrenByComponents(
          _entity, components::Collision());
        this->dataPtr->buoyancyForces.clear();

        for (auto e : collisions)
        {
          const components::CollisionElement *coll =
            _ecm.Component<components::CollisionElement>(e);

          auto pose = worldPose(e, _ecm);

          if (!coll)
          {
            ignerr << "Invalid collision pointer. This shouldn't happen\n";
            continue;
          }

          switch (coll->Data().Geom()->Type())
          {
            case sdf::GeometryType::BOX:
              this->dataPtr->GradedFluidDensity<math::Boxd>(
                pose,
                coll->Data().Geom()->BoxShape()->Shape(),
                gravity->Data());
              break;
            case sdf::GeometryType::SPHERE:
              this->dataPtr->GradedFluidDensity<math::Sphered>(
                pose,
                coll->Data().Geom()->SphereShape()->Shape(),
                gravity->Data());
              break;
            default:
            {
              static bool warned{false};
              if (!warned)
              {
                ignwarn << "Only <box> and <sphere> collisions are supported "
                  << "by the graded buoyancy option." << std::endl;
                warned = true;
              }
              break;
            }
          }
        }
        auto [force, torque] = this->dataPtr->ResolveForces(linkWorldPose);
        // Apply the wrench to the link. This wrench is applied in the
        // Physics System.
        link.AddWorldWrench(_ecm, force, torque);
      }

      return true;
  });
}

//////////////////////////////////////////////////
bool Buoyancy::IsEnabled(Entity _entity,
    const EntityComponentManager &_ecm) const
{
  // If there's nothing enabled, all entities are enabled
  if (this->dataPtr->enabled.empty())
    return true;

  auto entity = _entity;
  while (entity != kNullEntity)
  {
    // Fully scoped name
    auto name = scopedName(entity, _ecm, "::", false);

    // Remove world name
    name = removeParentScope(name, "::");

    if (this->dataPtr->enabled.find(name) != this->dataPtr->enabled.end())
      return true;

    // Check parent
    auto parentComp = _ecm.Component<components::ParentEntity>(entity);

    if (nullptr == parentComp)
      return false;

    entity = parentComp->Data();
  }

  return false;
}

IGNITION_ADD_PLUGIN(Buoyancy,
                    ignition::gazebo::System,
                    Buoyancy::ISystemConfigure,
                    Buoyancy::ISystemPreUpdate)

IGNITION_ADD_PLUGIN_ALIAS(Buoyancy,
                          "ignition::gazebo::systems::Buoyancy")<|MERGE_RESOLUTION|>--- conflicted
+++ resolved
@@ -368,12 +368,8 @@
         _entity, components::Collision());
 
     double volumeSum = 0;
-<<<<<<< HEAD
-    math::Vector3d weightedPosSum = math::Vector3d::Zero;
-=======
     ignition::math::Vector3d weightedPosInLinkSum =
       ignition::math::Vector3d::Zero;
->>>>>>> 986e30f4
 
     // Compute the volume of the link by iterating over all the collision
     // elements and storing each geometry's volume.
