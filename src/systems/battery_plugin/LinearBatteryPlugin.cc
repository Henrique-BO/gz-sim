--- conflicted
+++ resolved
@@ -63,19 +63,11 @@
 
   /// \brief Callback executed to start recharging.
   /// \param[in] _req This value should be true.
-<<<<<<< HEAD
-  public: void OnEnableRecharge(const gz::msgs::Boolean &_req);
-
-  /// \brief Callback executed to stop recharging.
-  /// \param[in] _req This value should be true.
-  public: void OnDisableRecharge(const gz::msgs::Boolean &_req);
-=======
   public: void OnEnableRecharge(const msgs::Boolean &_req);
 
   /// \brief Callback executed to stop recharging.
   /// \param[in] _req This value should be true.
   public: void OnDisableRecharge(const msgs::Boolean &_req);
->>>>>>> 216d5a51
 
   /// \brief Callback connected to additional topics that can start battery
   /// draining.
@@ -419,11 +411,7 @@
 
 //////////////////////////////////////////////////
 void LinearBatteryPluginPrivate::OnEnableRecharge(
-<<<<<<< HEAD
-  const gz::msgs::Boolean &/*_req*/)
-=======
   const msgs::Boolean &/*_req*/)
->>>>>>> 216d5a51
 {
   gzdbg << "Request for start charging received" << std::endl;
   this->startCharging = true;
@@ -431,11 +419,7 @@
 
 //////////////////////////////////////////////////
 void LinearBatteryPluginPrivate::OnDisableRecharge(
-<<<<<<< HEAD
-  const gz::msgs::Boolean &/*_req*/)
-=======
   const msgs::Boolean &/*_req*/)
->>>>>>> 216d5a51
 {
   gzdbg << "Request for stop charging received" << std::endl;
   this->startCharging = false;
@@ -450,13 +434,8 @@
 
 //////////////////////////////////////////////////
 void LinearBatteryPlugin::PreUpdate(
-<<<<<<< HEAD
-  const gz::sim::UpdateInfo &/*_info*/,
-  gz::sim::EntityComponentManager &_ecm)
-=======
   const UpdateInfo &/*_info*/,
   EntityComponentManager &_ecm)
->>>>>>> 216d5a51
 {
   GZ_PROFILE("LinearBatteryPlugin::PreUpdate");
 
@@ -690,13 +669,8 @@
   return voltage;
 }
 
-<<<<<<< HEAD
 GZ_ADD_PLUGIN(LinearBatteryPlugin,
-                    gz::sim::System,
-=======
-IGNITION_ADD_PLUGIN(LinearBatteryPlugin,
                     System,
->>>>>>> 216d5a51
                     LinearBatteryPlugin::ISystemConfigure,
                     LinearBatteryPlugin::ISystemPreUpdate,
                     LinearBatteryPlugin::ISystemUpdate,
