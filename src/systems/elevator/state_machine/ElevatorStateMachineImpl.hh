/*
 * Copyright (C) 2021 Open Source Robotics Foundation
 *
 * Licensed under the Apache License, Version 2.0 (the "License");
 * you may not use this file except in compliance with the License.
 * You may obtain a copy of the License at
 *
 *     http://www.apache.org/licenses/LICENSE-2.0
 *
 * Unless required by applicable law or agreed to in writing, software
 * distributed under the License is distributed on an "AS IS" BASIS,
 * WITHOUT WARRANTIES OR CONDITIONS OF ANY KIND, either express or implied.
 * See the License for the specific language governing permissions and
 * limitations under the License.
 *
 */

/*
 * \author Nick Lamprianidis <nlamprian@gmail.com>
 * \date January 2021
 */

#include <deque>
#include <memory>
#include <sstream>
#include <utility>

#include <gz/common/Console.hh>

#include "../ElevatorStateMachine.hh"

#include "../ElevatorCommonPrivate.hh"

namespace gz
{
namespace sim
{
// Inline bracket to help doxygen filtering
<<<<<<< HEAD
inline namespace GZ_SIM_VERSION_NAMESPACE
{
=======
inline namespace IGNITION_GAZEBO_VERSION_NAMESPACE {
>>>>>>> 85bab4c9
namespace systems
{
class ElevatorStateMachinePrivate
{
  /// \brief Constructor
  /// \param[in] _system Data of the enclosing system
  public: ElevatorStateMachinePrivate(
      const std::shared_ptr<ElevatorCommonPrivate> &_system);

  /// \brief Adds a new target to the queue
  /// \details If there is another target in the queue, and the new target is
  /// an intermediate stop, the new target will take precedence
  /// \param[in] _target Target to add to the queue
  public: void EnqueueNewTarget(double _target);

  /// \brief Publishes a command message
  /// \param[in] _pub Joint command publisher
  /// \param[in] _cmd Joint command
  public: void SendCmd(transport::Node::Publisher &_pub, double _cmd);

  /// \brief Data of the enclosing system
  public: std::shared_ptr<ElevatorCommonPrivate> system;

  /// \brief Floor target queue
  public: std::deque<int32_t> targets;
};

//////////////////////////////////////////////////
ElevatorStateMachinePrivate::ElevatorStateMachinePrivate(
    const std::shared_ptr<ElevatorCommonPrivate> &_system)
    : system(_system)
{
}

//////////////////////////////////////////////////
void ElevatorStateMachinePrivate::EnqueueNewTarget(double _target)
{
  // Ignore duplicate targets
  auto it = std::find(this->targets.cbegin(), this->targets.cend(), _target);
  if (it != this->targets.cend())
    return;

  // Prioritize target in the queue
  bool enqueued = false;
  int32_t prevTarget = this->system->state;
  for (it = this->targets.cbegin(); it != this->targets.cend(); ++it)
  {
    int32_t lower = prevTarget;
    int32_t upper = *it;
    if (upper < lower) std::swap(lower, upper);
    if (_target >= lower && _target < upper)
    {
      this->targets.insert(it, _target);
      enqueued = true;
      break;
    }
    prevTarget = *it;
  }
  if (!enqueued)
    this->targets.push_back(_target);

  std::ostringstream ss;
  ss << "The elevator enqueued target " << _target << " [ ";
  for (const auto &target : this->targets) ss << target << " ";
  gzmsg << ss.str() << "]" << std::endl;
}

//////////////////////////////////////////////////
void ElevatorStateMachinePrivate::SendCmd(transport::Node::Publisher &_pub,
                                          double _cmd)
{
  msgs::Double msg;
  msg.set_data(_cmd);
  _pub.Publish(msg);
}

//////////////////////////////////////////////////
ElevatorStateMachineDef::ElevatorStateMachineDef(
    const std::shared_ptr<ElevatorCommonPrivate> &_system)
    : dataPtr(std::make_unique<ElevatorStateMachinePrivate>(_system))
{
}

//////////////////////////////////////////////////
ElevatorStateMachineDef::~ElevatorStateMachineDef() = default;

}  // namespace systems
}  // namespace GZ_SIM_VERSION_NAMESPACE
}  // namespace sim
}  // namespace gz

#include "EventsImpl.hh"

#include "ActionsImpl.hh"
#include "GuardsImpl.hh"
#include "StatesImpl.hh"<|MERGE_RESOLUTION|>--- conflicted
+++ resolved
@@ -36,12 +36,7 @@
 namespace sim
 {
 // Inline bracket to help doxygen filtering
-<<<<<<< HEAD
-inline namespace GZ_SIM_VERSION_NAMESPACE
-{
-=======
-inline namespace IGNITION_GAZEBO_VERSION_NAMESPACE {
->>>>>>> 85bab4c9
+inline namespace GZ_SIM_VERSION_NAMESPACE {
 namespace systems
 {
 class ElevatorStateMachinePrivate
