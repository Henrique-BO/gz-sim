/*
 * Copyright (C) 2019 Open Source Robotics Foundation
 *
 * Licensed under the Apache License, Version 2.0 (the "License");
 * you may not use this file except in compliance with the License.
 * You may obtain a copy of the License at
 *
 *     http://www.apache.org/licenses/LICENSE-2.0
 *
 * Unless required by applicable law or agreed to in writing, software
 * distributed under the License is distributed on an "AS IS" BASIS,
 * WITHOUT WARRANTIES OR CONDITIONS OF ANY KIND, either express or implied.
 * See the License for the specific language governing permissions and
 * limitations under the License.
 *
*/

#ifndef __APPLE__
  #if (defined(_MSVC_LANG))
    #if (_MSVC_LANG >= 201703L || __cplusplus >= 201703L)
      #include <filesystem>  // c++17
    #else
      #define _SILENCE_EXPERIMENTAL_FILESYSTEM_DEPRECATION_WARNING
      #include <experimental/filesystem>
    #endif
  #elif __GNUC__ < 8
    #include <experimental/filesystem>
  #else
    #include <filesystem>
  #endif
#endif

#include <ignition/common/Filesystem.hh>
#include <ignition/common/StringUtils.hh>
#include <ignition/common/Util.hh>
#include <ignition/transport/TopicUtils.hh>
#include <sdf/Types.hh>

#include <ignition/fuel_tools/Interface.hh>
#include <ignition/fuel_tools/ClientConfig.hh>

#include "ignition/gazebo/components/Actor.hh"
#include "ignition/gazebo/components/Collision.hh"
#include "ignition/gazebo/components/Joint.hh"
#include "ignition/gazebo/components/Light.hh"
#include "ignition/gazebo/components/Link.hh"
#include "ignition/gazebo/components/Model.hh"
#include "ignition/gazebo/components/Name.hh"
#include "ignition/gazebo/components/ParentEntity.hh"
#include "ignition/gazebo/components/ParticleEmitter.hh"
#include "ignition/gazebo/components/Pose.hh"
#include "ignition/gazebo/components/Sensor.hh"
#include "ignition/gazebo/components/SphericalCoordinates.hh"
#include "ignition/gazebo/components/Visual.hh"
#include "ignition/gazebo/components/World.hh"

#include "ignition/gazebo/Util.hh"

namespace ignition
{
namespace gazebo
{
// Inline bracket to help doxygen filtering.
inline namespace IGNITION_GAZEBO_VERSION_NAMESPACE {
//////////////////////////////////////////////////
math::Pose3d worldPose(const Entity &_entity,
    const EntityComponentManager &_ecm)
{
  auto poseComp = _ecm.Component<components::Pose>(_entity);
  if (nullptr == poseComp)
  {
    ignwarn << "Trying to get world pose from entity [" << _entity
            << "], which doesn't have a pose component" << std::endl;
    return math::Pose3d();
  }

  // work out pose in world frame
  math::Pose3d pose = poseComp->Data();
  auto p = _ecm.Component<components::ParentEntity>(_entity);
  while (p)
  {
    // get pose of parent entity
    auto parentPose = _ecm.Component<components::Pose>(p->Data());
    if (!parentPose)
      break;
    // transform pose
    pose = parentPose->Data() * pose;
    // keep going up the tree
    p = _ecm.Component<components::ParentEntity>(p->Data());
  }
  return pose;
}

//////////////////////////////////////////////////
std::string scopedName(const Entity &_entity,
    const EntityComponentManager &_ecm, const std::string &_delim,
    bool _includePrefix)
{
  std::string result;

  auto entity = _entity;

  while (true)
  {
    // Get entity name
    auto nameComp = _ecm.Component<components::Name>(entity);
    if (nullptr == nameComp)
      break;
    auto name = nameComp->Data();

    // Get entity type
    std::string prefix = entityTypeStr(entity, _ecm);
    if (prefix.empty())
    {
      ignwarn << "Skipping entity [" << name
              << "] when generating scoped name, entity type not known."
              << std::endl;
    }

    auto parentComp = _ecm.Component<components::ParentEntity>(entity);
    if (!prefix.empty())
    {
      result.insert(0, name);
      if (_includePrefix)
      {
        result.insert(0, _delim);
        result.insert(0, prefix);
      }
    }

    if (nullptr == parentComp)
      break;

    if (!prefix.empty())
      result.insert(0, _delim);

    entity = parentComp->Data();
  }

  return result;
}

//////////////////////////////////////////////////
std::unordered_set<Entity> entitiesFromScopedName(
    const std::string &_scopedName, const EntityComponentManager &_ecm,
    Entity _relativeTo, const std::string &_delim)
{
  if (_delim.empty())
  {
    ignwarn << "Can't process scoped name [" << _scopedName
            << "] with empty delimiter." << std::endl;
    return {};
  }

  // Split names
  std::vector<std::string> names;
  size_t pos1 = 0;
  size_t pos2 = _scopedName.find(_delim);
  while (pos2 != std::string::npos)
  {
    names.push_back(_scopedName.substr(pos1, pos2 - pos1));
    pos1 = pos2 + _delim.length();
    pos2 = _scopedName.find(_delim, pos1);
  }
  names.push_back(_scopedName.substr(pos1, _scopedName.size()-pos1));

  // Holds current entities that match and is updated for each name
  std::vector<Entity> resVector;

  // If there's an entity we're relative to, treat it as the first level result
  if (_relativeTo != kNullEntity)
  {
    resVector = {_relativeTo};
  }

  for (const auto &name : names)
  {
    std::vector<Entity> current;
    if (resVector.empty())
    {
      current = _ecm.EntitiesByComponents(components::Name(name));
    }
    else
    {
      for (auto res : resVector)
      {
        auto matches = _ecm.EntitiesByComponents(components::Name(name),
            components::ParentEntity(res));
        std::copy(std::begin(matches), std::end(matches),
            std::back_inserter(current));
      }
    }
    if (current.empty())
      return {};
    resVector = current;
  }

  return std::unordered_set<Entity>(resVector.begin(), resVector.end());
}

//////////////////////////////////////////////////
ComponentTypeId entityTypeId(const Entity &_entity,
    const EntityComponentManager &_ecm)
{
  ComponentTypeId type{kComponentTypeIdInvalid};

  if (_ecm.Component<components::World>(_entity))
  {
    type = components::World::typeId;
  }
  else if (_ecm.Component<components::Model>(_entity))
  {
    type = components::Model::typeId;
  }
  else if (_ecm.Component<components::Light>(_entity))
  {
    type = components::Light::typeId;
  }
  else if (_ecm.Component<components::Link>(_entity))
  {
    type = components::Link::typeId;
  }
  else if (_ecm.Component<components::Collision>(_entity))
  {
    type = components::Collision::typeId;
  }
  else if (_ecm.Component<components::Visual>(_entity))
  {
    type = components::Visual::typeId;
  }
  else if (_ecm.Component<components::Joint>(_entity))
  {
    type = components::Joint::typeId;
  }
  else if (_ecm.Component<components::Sensor>(_entity))
  {
    type = components::Sensor::typeId;
  }
  else if (_ecm.Component<components::Actor>(_entity))
  {
    type = components::Actor::typeId;
  }
  else if (_ecm.Component<components::ParticleEmitter>(_entity))
  {
    type = components::ParticleEmitter::typeId;
  }

  return type;
}

//////////////////////////////////////////////////
std::string entityTypeStr(const Entity &_entity,
    const EntityComponentManager &_ecm)
{
  std::string type;

  if (_ecm.Component<components::World>(_entity))
  {
    type = "world";
  }
  else if (_ecm.Component<components::Model>(_entity))
  {
    type = "model";
  }
  else if (_ecm.Component<components::Light>(_entity))
  {
    type = "light";
  }
  else if (_ecm.Component<components::Link>(_entity))
  {
    type = "link";
  }
  else if (_ecm.Component<components::Collision>(_entity))
  {
    type = "collision";
  }
  else if (_ecm.Component<components::Visual>(_entity))
  {
    type = "visual";
  }
  else if (_ecm.Component<components::Joint>(_entity))
  {
    type = "joint";
  }
  else if (_ecm.Component<components::Sensor>(_entity))
  {
    type = "sensor";
  }
  else if (_ecm.Component<components::Actor>(_entity))
  {
    type = "actor";
  }
  else if (_ecm.Component<components::ParticleEmitter>(_entity))
  {
    type = "particle_emitter";
  }

  return type;
}

//////////////////////////////////////////////////
Entity worldEntity(const Entity &_entity,
    const EntityComponentManager &_ecm)
{
  auto entity = _entity;
  while (nullptr == _ecm.Component<components::World>(entity))
  {
    // Keep going up the tree
    auto parentComp = _ecm.Component<components::ParentEntity>(entity);
    if (!parentComp)
    {
      entity = kNullEntity;
      break;
    }
    entity = parentComp->Data();
  }
  return entity;
}

//////////////////////////////////////////////////
Entity worldEntity(const EntityComponentManager &_ecm)
{
  return _ecm.EntityByComponents(components::World());
}

//////////////////////////////////////////////////
std::string removeParentScope(const std::string &_name,
                              const std::string &_delim)
{
  auto sepPos = _name.find(_delim);
  if (sepPos == std::string::npos || (sepPos + _delim.size()) > _name.size())
    return _name;

  return _name.substr(sepPos + _delim.size());
}

//////////////////////////////////////////////////
std::string asFullPath(const std::string &_uri, const std::string &_filePath)
{
  // No path, return unmodified
  if (_filePath.empty())
  {
    return _uri;
  }

#ifdef __APPLE__
  const std::string absPrefix = "/";
  // Not a relative path, return unmodified
  if (_uri.find("://") != std::string::npos ||
      _uri.compare(0, absPrefix.size(), absPrefix) == 0)
  {
    return _uri;
  }
#else
  // Not a relative path, return unmodified
  #if (defined(_MSVC_LANG))
    #if (_MSVC_LANG >= 201703L || __cplusplus >= 201703L)
      using namespace std::filesystem;
    #else
      using namespace std::experimental::filesystem;
    #endif
  #elif __GNUC__ < 8
    using namespace std::experimental::filesystem;
  #else
    using namespace std::filesystem;
  #endif
  if (_uri.find("://") != std::string::npos ||
      !path(_uri).is_relative())
  {
    return _uri;
  }
#endif

  // When SDF is loaded from a string instead of a file
  if (std::string(sdf::kSdfStringSource) == _filePath)
  {
    ignwarn << "Can't resolve full path for relative path ["
            << _uri << "]. Loaded from a data-string." << std::endl;
    return _uri;
  }

  // Remove file name from path
  auto path = common::parentPath(_filePath);
  auto uri = _uri;

  // If path is URI, use "/" separator for all platforms
  if (path.find("://") != std::string::npos)
  {
    std::replace(uri.begin(), uri.end(), '\\', '/');
    return path + "/" + uri;
  }

  // In case relative path doesn't match platform
#ifdef _WIN32
  std::replace(uri.begin(), uri.end(), '/', '\\');
#else
  std::replace(uri.begin(), uri.end(), '\\', '/');
#endif

  // Use platform-specific separator
  return common::joinPaths(path,  uri);
}

//////////////////////////////////////////////////
std::vector<std::string> resourcePaths()
{
  std::vector<std::string> gzPaths;
  char *gzPathCStr = std::getenv(kResourcePathEnv.c_str());
  if (gzPathCStr && *gzPathCStr != '\0')
  {
    gzPaths = common::Split(gzPathCStr, common::SystemPaths::Delimiter());
  }

  gzPaths.erase(std::remove_if(gzPaths.begin(), gzPaths.end(),
      [](const std::string &_path)
      {
        return _path.empty();
      }), gzPaths.end());

  return gzPaths;
}

//////////////////////////////////////////////////
void addResourcePaths(const std::vector<std::string> &_paths)
{
  // SDF paths (for <include>s)
  std::vector<std::string> sdfPaths;
  char *sdfPathCStr = std::getenv(kSdfPathEnv.c_str());
  if (sdfPathCStr && *sdfPathCStr != '\0')
  {
    sdfPaths = common::Split(sdfPathCStr, common::SystemPaths::Delimiter());
  }

  // Ignition file paths (for <uri>s)
  auto systemPaths = common::systemPaths();
  std::vector<std::string> ignPaths;
  char *ignPathCStr = std::getenv(systemPaths->FilePathEnv().c_str());
  if (ignPathCStr && *ignPathCStr != '\0')
  {
    ignPaths = common::Split(ignPathCStr, common::SystemPaths::Delimiter());
  }

  // Gazebo resource paths
  std::vector<std::string> gzPaths;
  char *gzPathCStr = std::getenv(kResourcePathEnv.c_str());
  if (gzPathCStr && *gzPathCStr != '\0')
  {
    gzPaths = common::Split(gzPathCStr, common::SystemPaths::Delimiter());
  }

  // Add new paths to gzPaths
  for (const auto &path : _paths)
  {
    if (std::find(gzPaths.begin(), gzPaths.end(), path) == gzPaths.end())
    {
      gzPaths.push_back(path);
    }
  }

  // Append Gz paths to SDF / Ign paths
  for (const auto &path : gzPaths)
  {
    if (std::find(sdfPaths.begin(), sdfPaths.end(), path) == sdfPaths.end())
    {
      sdfPaths.push_back(path);
    }

    if (std::find(ignPaths.begin(), ignPaths.end(), path) == ignPaths.end())
    {
      ignPaths.push_back(path);
    }
  }

  // Update the vars
  std::string sdfPathsStr;
  for (const auto &path : sdfPaths)
    sdfPathsStr += common::SystemPaths::Delimiter() + path;

  common::setenv(kSdfPathEnv.c_str(), sdfPathsStr.c_str());

  std::string ignPathsStr;
  for (const auto &path : ignPaths)
    ignPathsStr += common::SystemPaths::Delimiter() + path;

  common::setenv(
    systemPaths->FilePathEnv().c_str(), ignPathsStr.c_str());

  std::string gzPathsStr;
  for (const auto &path : gzPaths)
    gzPathsStr += common::SystemPaths::Delimiter() + path;

  common::setenv(kResourcePathEnv.c_str(), gzPathsStr.c_str());

  // Force re-evaluation
  // SDF is evaluated at find call
  systemPaths->SetFilePathEnv(systemPaths->FilePathEnv());
}

//////////////////////////////////////////////////
gazebo::Entity topLevelModel(const Entity &_entity,
    const EntityComponentManager &_ecm)
{
  auto entity = _entity;

  // search up the entity tree and find the model with no parent models
  // (there is the possibility of nested models)
  Entity modelEntity = kNullEntity;
  while (entity)
  {
    if (_ecm.Component<components::Model>(entity))
      modelEntity = entity;

    // stop searching if we are at the root of the tree
    auto parentComp = _ecm.Component<components::ParentEntity>(entity);
    if (!parentComp)
      break;

    entity = parentComp->Data();
  }

  return modelEntity;
}

//////////////////////////////////////////////////
std::string topicFromScopedName(const Entity &_entity,
    const EntityComponentManager &_ecm, bool _excludeWorld)
{
  std::string topic = scopedName(_entity, _ecm, "/", true);

  if (_excludeWorld)
  {
    // Exclude the world name. If the entity is a world, then return an
    // empty string.
    topic = _ecm.Component<components::World>(_entity) ? "" :
      removeParentScope(removeParentScope(topic, "/"), "/");
  }

  return transport::TopicUtils::AsValidTopic("/" + topic);
}

//////////////////////////////////////////////////
std::string validTopic(const std::vector<std::string> &_topics)
{
  for (const auto &topic : _topics)
  {
    auto validTopic = transport::TopicUtils::AsValidTopic(topic);
    if (validTopic.empty())
    {
      ignerr << "Topic [" << topic << "] is invalid, ignoring." << std::endl;
      continue;
    }
    if (validTopic != topic)
    {
      igndbg << "Topic [" << topic << "] changed to valid topic ["
             << validTopic << "]" << std::endl;
    }
    return validTopic;
  }
  return std::string();
}

//////////////////////////////////////////////////
<<<<<<< HEAD
std::optional<math::Vector3d> sphericalCoordinates(Entity _entity,
    const EntityComponentManager &_ecm)
{
  auto sphericalCoordinatesComp =
      _ecm.Component<components::SphericalCoordinates>(
      worldEntity(_entity, _ecm));
  if (nullptr == sphericalCoordinatesComp)
  {
    return std::nullopt;
  }

  auto xyzPose = worldPose(_entity, _ecm);

  // lat / lon / elevation in rad / rad / m
  auto rad = sphericalCoordinatesComp->Data().PositionTransform(
      xyzPose.Pos(),
      math::SphericalCoordinates::LOCAL2,
      math::SphericalCoordinates::SPHERICAL);

  // Return degrees
  return math::Vector3d(IGN_RTOD(rad.X()), IGN_RTOD(rad.Y()), rad.Z());
}

//////////////////////////////////////////////////
// Getting the first .sdf file in the path
std::string findFuelResourceSdf(const std::string &_path)
{
  if (!common::exists(_path))
    return "";

  for (common::DirIter file(_path); file != common::DirIter(); ++file)
  {
    std::string current(*file);
    if (!common::isFile(current))
      continue;

    auto fileName = common::basename(current);
    auto fileExtensionIndex = fileName.rfind(".");
    auto fileExtension = fileName.substr(fileExtensionIndex + 1);

    if (fileExtension == "sdf")
    {
      return current;
    }
  }
  return "";
}

//////////////////////////////////////////////////
std::string resolveSdfWorldFile(const std::string &_sdfFile,
    const std::string &_fuelResourceCache)
{
  std::string filePath;

  // Check Fuel if it's a URL
  auto sdfUri = common::URI(_sdfFile);
  if (sdfUri.Scheme() == "http" || sdfUri.Scheme() == "https")
  {
    fuel_tools::ClientConfig config;
    if (!_fuelResourceCache.empty())
      config.SetCacheLocation(_fuelResourceCache);
    fuel_tools::FuelClient fuelClient(config);

    std::string fuelCachePath;
    if (fuelClient.CachedWorld(common::URI(_sdfFile), fuelCachePath))
    {
      filePath = findFuelResourceSdf(fuelCachePath);
    }
    else if (auto result = fuelClient.DownloadWorld(
          common::URI(_sdfFile), fuelCachePath))
    {
      filePath = findFuelResourceSdf(fuelCachePath);
    }
    else
    {
      ignwarn << "Fuel couldn't download URL [" << _sdfFile
        << "], error: [" << result.ReadableResult() << "]"
        << std::endl;
    }
  }

  if (filePath.empty())
  {
    common::SystemPaths systemPaths;

    // Worlds from environment variable
    systemPaths.SetFilePathEnv(kResourcePathEnv);

    // Worlds installed with ign-gazebo
    systemPaths.AddFilePaths(IGN_GAZEBO_WORLD_INSTALL_DIR);

    filePath = systemPaths.FindFile(_sdfFile);
  }

  return filePath;
=======
Entity entityFromMsg(const EntityComponentManager &_ecm,
    const msgs::Entity &_msg)
{
  if (_msg.id() != kNullEntity)
  {
    return _msg.id();
  }

  // If there's no ID, check name + type
  if (_msg.type() == msgs::Entity::NONE)
  {
    return kNullEntity;
  }

  auto entities = entitiesFromScopedName(_msg.name(), _ecm);
  if (entities.empty())
  {
    return kNullEntity;
  }

  for (const auto &entity : entities)
  {
    if (_msg.type() == msgs::Entity::LIGHT &&
        _ecm.Component<components::Light>(entity))
    {
      return entity;
    }

    if (_msg.type() == msgs::Entity::MODEL &&
        _ecm.Component<components::Model>(entity))
    {
      return entity;
    }

    if (_msg.type() == msgs::Entity::LINK &&
        _ecm.Component<components::Link>(entity))
    {
      return entity;
    }

    if (_msg.type() == msgs::Entity::VISUAL &&
        _ecm.Component<components::Visual>(entity))
    {
      return entity;
    }

    if (_msg.type() == msgs::Entity::COLLISION &&
        _ecm.Component<components::Collision>(entity))
    {
      return entity;
    }

    if (_msg.type() == msgs::Entity::SENSOR &&
        _ecm.Component<components::Sensor>(entity))
    {
      return entity;
    }

    if (_msg.type() == msgs::Entity::JOINT &&
        _ecm.Component<components::Joint>(entity))
    {
      return entity;
    }

    if (_msg.type() == msgs::Entity::ACTOR &&
        _ecm.Component<components::Actor>(entity))
    {
      return entity;
    }

    if (_msg.type() == msgs::Entity::WORLD &&
        _ecm.Component<components::World>(entity))
    {
      return entity;
    }
  }
  return kNullEntity;
}
>>>>>>> 1cf75f3c
}
}
}
}<|MERGE_RESOLUTION|>--- conflicted
+++ resolved
@@ -560,7 +560,86 @@
 }
 
 //////////////////////////////////////////////////
-<<<<<<< HEAD
+Entity entityFromMsg(const EntityComponentManager &_ecm,
+    const msgs::Entity &_msg)
+{
+  if (_msg.id() != kNullEntity)
+  {
+    return _msg.id();
+  }
+
+  // If there's no ID, check name + type
+  if (_msg.type() == msgs::Entity::NONE)
+  {
+    return kNullEntity;
+  }
+
+  auto entities = entitiesFromScopedName(_msg.name(), _ecm);
+  if (entities.empty())
+  {
+    return kNullEntity;
+  }
+
+  for (const auto &entity : entities)
+  {
+    if (_msg.type() == msgs::Entity::LIGHT &&
+        _ecm.Component<components::Light>(entity))
+    {
+      return entity;
+    }
+
+    if (_msg.type() == msgs::Entity::MODEL &&
+        _ecm.Component<components::Model>(entity))
+    {
+      return entity;
+    }
+
+    if (_msg.type() == msgs::Entity::LINK &&
+        _ecm.Component<components::Link>(entity))
+    {
+      return entity;
+    }
+
+    if (_msg.type() == msgs::Entity::VISUAL &&
+        _ecm.Component<components::Visual>(entity))
+    {
+      return entity;
+    }
+
+    if (_msg.type() == msgs::Entity::COLLISION &&
+        _ecm.Component<components::Collision>(entity))
+    {
+      return entity;
+    }
+
+    if (_msg.type() == msgs::Entity::SENSOR &&
+        _ecm.Component<components::Sensor>(entity))
+    {
+      return entity;
+    }
+
+    if (_msg.type() == msgs::Entity::JOINT &&
+        _ecm.Component<components::Joint>(entity))
+    {
+      return entity;
+    }
+
+    if (_msg.type() == msgs::Entity::ACTOR &&
+        _ecm.Component<components::Actor>(entity))
+    {
+      return entity;
+    }
+
+    if (_msg.type() == msgs::Entity::WORLD &&
+        _ecm.Component<components::World>(entity))
+    {
+      return entity;
+    }
+  }
+  return kNullEntity;
+}
+
+//////////////////////////////////////////////////
 std::optional<math::Vector3d> sphericalCoordinates(Entity _entity,
     const EntityComponentManager &_ecm)
 {
@@ -656,86 +735,6 @@
   }
 
   return filePath;
-=======
-Entity entityFromMsg(const EntityComponentManager &_ecm,
-    const msgs::Entity &_msg)
-{
-  if (_msg.id() != kNullEntity)
-  {
-    return _msg.id();
-  }
-
-  // If there's no ID, check name + type
-  if (_msg.type() == msgs::Entity::NONE)
-  {
-    return kNullEntity;
-  }
-
-  auto entities = entitiesFromScopedName(_msg.name(), _ecm);
-  if (entities.empty())
-  {
-    return kNullEntity;
-  }
-
-  for (const auto &entity : entities)
-  {
-    if (_msg.type() == msgs::Entity::LIGHT &&
-        _ecm.Component<components::Light>(entity))
-    {
-      return entity;
-    }
-
-    if (_msg.type() == msgs::Entity::MODEL &&
-        _ecm.Component<components::Model>(entity))
-    {
-      return entity;
-    }
-
-    if (_msg.type() == msgs::Entity::LINK &&
-        _ecm.Component<components::Link>(entity))
-    {
-      return entity;
-    }
-
-    if (_msg.type() == msgs::Entity::VISUAL &&
-        _ecm.Component<components::Visual>(entity))
-    {
-      return entity;
-    }
-
-    if (_msg.type() == msgs::Entity::COLLISION &&
-        _ecm.Component<components::Collision>(entity))
-    {
-      return entity;
-    }
-
-    if (_msg.type() == msgs::Entity::SENSOR &&
-        _ecm.Component<components::Sensor>(entity))
-    {
-      return entity;
-    }
-
-    if (_msg.type() == msgs::Entity::JOINT &&
-        _ecm.Component<components::Joint>(entity))
-    {
-      return entity;
-    }
-
-    if (_msg.type() == msgs::Entity::ACTOR &&
-        _ecm.Component<components::Actor>(entity))
-    {
-      return entity;
-    }
-
-    if (_msg.type() == msgs::Entity::WORLD &&
-        _ecm.Component<components::World>(entity))
-    {
-      return entity;
-    }
-  }
-  return kNullEntity;
-}
->>>>>>> 1cf75f3c
 }
 }
 }
