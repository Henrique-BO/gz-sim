--- conflicted
+++ resolved
@@ -23,21 +23,12 @@
 
 namespace ignition {
   namespace gazebo {
-<<<<<<< HEAD
     class MockSystem :
-      public gazebo::System,
-      public gazebo::ISystemConfigure,
-      public gazebo::ISystemPreUpdate,
-      public gazebo::ISystemUpdate,
-      public gazebo::ISystemPostUpdate
-=======
-    class IGNITION_GAZEBO_VISIBLE MockSystem :
       public gz::sim::System,
       public gz::sim::ISystemConfigure,
       public gz::sim::ISystemPreUpdate,
       public gz::sim::ISystemUpdate,
       public gz::sim::ISystemPostUpdate
->>>>>>> a2a2c856
     {
       public: MockSystem() = default;
       public: ~MockSystem() = default;
