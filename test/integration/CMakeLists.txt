--- conflicted
+++ resolved
@@ -8,11 +8,8 @@
   entity_erase.cc
   events.cc
   examples_build.cc
-<<<<<<< HEAD
   imu_system.cc
-=======
   level_manager.cc
->>>>>>> 6d3392b5
   model.cc
   physics_system.cc
   play_pause.cc
