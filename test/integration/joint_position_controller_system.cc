--- conflicted
+++ resolved
@@ -72,7 +72,6 @@
   std::vector<double> currentPosition;
   testSystem.OnPreUpdate(
       [&](const UpdateInfo &, EntityComponentManager &_ecm)
-<<<<<<< HEAD
       {
         auto joint = _ecm.EntityByComponents(components::Joint(),
                                              components::Name(jointName));
@@ -149,9 +148,7 @@
   test::Relay testSystem;
   std::vector<double> currentPosition;
   testSystem.OnPreUpdate(
-      [&](const gazebo::UpdateInfo &, gazebo::EntityComponentManager &_ecm)
-=======
->>>>>>> 940e5f36
+      [&](const UpdateInfo &, EntityComponentManager &_ecm)
       {
         auto joint = _ecm.EntityByComponents(components::Joint(),
                                              components::Name(jointName));
