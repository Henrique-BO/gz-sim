/*
 * Copyright (C) 2019 Open Source Robotics Foundation
 *
 * Licensed under the Apache License, Version 2.0 (the "License");
 * you may not use this file except in compliance with the License.
 * You may obtain a copy of the License at
 *
 *     http://www.apache.org/licenses/LICENSE-2.0
 *
 * Unless required by applicable law or agreed to in writing, software
 * distributed under the License is distributed on an "AS IS" BASIS,
 * WITHOUT WARRANTIES OR CONDITIONS OF ANY KIND, either express or implied.
 * See the License for the specific language governing permissions and
 * limitations under the License.
 *
 */

#include <gtest/gtest.h>

#include <gz/msgs/double.pb.h>
#include <gz/common/Filesystem.hh>
#include <gz/msgs/Utility.hh>

#include <gz/common/Console.hh>
#include <gz/common/Util.hh>
#include <gz/math/Pose3.hh>
#include <gz/utils/ExtraTestMacros.hh>

#include "gz/sim/components/AngularVelocity.hh"
#include "gz/sim/components/Joint.hh"
#include "gz/sim/components/LinearAcceleration.hh"
#include "gz/sim/components/LinearVelocity.hh"
#include "gz/sim/components/Link.hh"
#include "gz/sim/components/Name.hh"
#include "gz/sim/components/ExternalWorldWrenchCmd.hh"
#include "gz/sim/components/JointForceCmd.hh"
#include "gz/sim/components/Pose.hh"

#include "gz/sim/Server.hh"
#include "gz/sim/SystemLoader.hh"
#include "gz/sim/Util.hh"
#include "test_config.hh"

#include "../helpers/Relay.hh"
#include "../helpers/EnvTestFixture.hh"

#define TOL 1e-4

using namespace gz;
using namespace sim;

struct VerticalForceTestParam
{
  const std::string fileName;
  const std::string bladeName;
};

std::ostream &operator<<(std::ostream &_out, const VerticalForceTestParam &_val)
{
  _out << "[" << _val.fileName << ", " << _val.bladeName << "]";
  return _out;
}


/// \brief Test fixture for LiftDrag system
class VerticalForceParamFixture
    : public InternalFixture<::testing::TestWithParam<VerticalForceTestParam>>
{
};

/////////////////////////////////////////////////
/// Measure / verify force torques against analytical answers.
// See https://github.com/gazebosim/gz-sim/issues/1175
TEST_P(VerticalForceParamFixture,
       GZ_UTILS_TEST_DISABLED_ON_WIN32(VerifyVerticalForce))
{
  using namespace std::chrono_literals;
  gz::common::setenv(
      "GZ_SIM_RESOURCE_PATH",
      common::joinPaths(PROJECT_SOURCE_PATH, "test", "worlds", "models"));

  // Start server
  ServerConfig serverConfig;
  const auto sdfFile =
      common::joinPaths(PROJECT_SOURCE_PATH, GetParam().fileName);
  serverConfig.SetSdfFile(sdfFile);

  Server server(serverConfig);
  EXPECT_FALSE(server.Running());
  EXPECT_FALSE(*server.Running(0));

  server.SetUpdatePeriod(0ns);

  const std::string bodyName = "body";
  const std::string bladeName = GetParam().bladeName;
  const std::string jointName = "body_joint";
  const double desiredVel = -0.2;

  auto firstEntityFromScopedName = [](const std::string &_scopedName,
                                 const EntityComponentManager &_ecm) -> Entity
  {
    auto entities = entitiesFromScopedName(_scopedName, _ecm);
    if (entities.size() > 0)
      return *entities.begin();
    else
      return kNullEntity;
  };

  test::Relay testSystem;
  std::vector<math::Vector3d> linearVelocities;
  std::vector<math::Vector3d> forces;
  testSystem.OnPreUpdate(
<<<<<<< HEAD
      [&](const sim::UpdateInfo &, sim::EntityComponentManager &_ecm)
=======
      [&](const UpdateInfo &, EntityComponentManager &_ecm)
>>>>>>> 216d5a51
      {
        // Create velocity and acceleration components if they dont't exist.
        // This signals physics system to populate the component
        auto bladeLink = firstEntityFromScopedName(bladeName, _ecm);

        enableComponent<components::AngularVelocity>(_ecm, bladeLink);

        auto bodyLink = firstEntityFromScopedName(bodyName, _ecm);

        enableComponent<components::WorldLinearVelocity>(_ecm, bodyLink);
        enableComponent<components::WorldLinearAcceleration>(_ecm, bodyLink);
      });

  server.AddSystem(testSystem.systemPtr);
  server.Run(true, 1, false);

  const double kp = 100.0;
  // Set a constant velocity to the prismatic joint
  testSystem.OnPreUpdate(
<<<<<<< HEAD
      [&](const sim::UpdateInfo &, sim::EntityComponentManager &_ecm)
=======
      [&](const UpdateInfo &, EntityComponentManager &_ecm)
>>>>>>> 216d5a51
      {
        auto joint = _ecm.EntityByComponents(components::Joint(),
                                             components::Name(jointName));

        auto bodyLink = firstEntityFromScopedName(bodyName, _ecm);

        auto linVelComp =
            _ecm.Component<components::WorldLinearVelocity>(bodyLink);

        if (!linVelComp)
          return;

        auto jointCmd = kp * (desiredVel - linVelComp->Data().X());

        if (nullptr == _ecm.Component<components::JointForceCmd>(joint))
        {
          _ecm.CreateComponent(joint,
                               components::JointForceCmd({jointCmd}));
        }
        else
        {
          _ecm.Component<components::JointForceCmd>(joint)->Data()[0] =
              jointCmd;
        }
      });

  // \todo(addisu) This assumes that the this system will run after the lift
  // drag system. This is needed to capture the wrench set by the lift drag
  // system. This assumption may not hold when systems are run in parallel.
  test::Relay wrenchRecorder;
<<<<<<< HEAD
  wrenchRecorder.OnPreUpdate([&](const sim::UpdateInfo &,
                              const sim::EntityComponentManager &_ecm)
=======
  wrenchRecorder.OnPreUpdate([&](const UpdateInfo &,
                              const EntityComponentManager &_ecm)
>>>>>>> 216d5a51
      {
        auto bladeLink = firstEntityFromScopedName(bladeName, _ecm);
        auto bodyLink = firstEntityFromScopedName(bodyName, _ecm);

        auto linVelComp =
            _ecm.Component<components::WorldLinearVelocity>(bodyLink);
        auto wrenchComp =
            _ecm.Component<components::ExternalWorldWrenchCmd>(bladeLink);

        if (linVelComp)
        {
          linearVelocities.push_back(linVelComp->Data());
        }
        else
        {
          linearVelocities.push_back(math::Vector3d::Zero);
        }

        if (wrenchComp)
        {
          math::Vector3d force = msgs::Convert(wrenchComp->Data().force());
          forces.push_back(force);
        }
        else
        {
          forces.push_back(math::Vector3d::Zero);
        }
      });
  server.AddSystem(wrenchRecorder.systemPtr);

  // parameters from SDF
  const double a0 = 0.1;
  const double cla = 4.0;
  // This the angle the blade makes with the horizontal axis. It's set in the
  // <pose> of the link as the roll
  const double dihedral = 0.1;
  const double rho = 1.2041;
  const double area = 10;

  // It takes a few iterations before the system reaches a steady state
  const std::size_t testIters = 1000;
  server.Run(true, testIters , false);

  EXPECT_EQ(testIters, forces.size());
  EXPECT_EQ(testIters, linearVelocities.size());

  for (std::size_t i = forces.size() - 15; i < forces.size(); ++i)
  {
    const double v = linearVelocities[i].X();
    const double q = 0.5 * rho * v * v;
    const double cl = cla * a0 * q * area;
    const double vertForce = forces[i].Z();

    const double expVertForce = cl * cos(dihedral);
    EXPECT_NEAR(expVertForce, vertForce, TOL);

    // The test above passes if the force is zero (which can happen if the
    // system is not functioning properly), so we check here to make sure it's
    // not zero
    EXPECT_GT(vertForce, 0);
  }
}

INSTANTIATE_TEST_SUITE_P(
    LiftDragTests, VerticalForceParamFixture,
    ::testing::Values(
        VerticalForceTestParam{
            common::joinPaths("test", "worlds", "lift_drag.sdf"), "wing_1"},
        VerticalForceTestParam{
            common::joinPaths("test", "worlds", "lift_drag_nested_model.sdf"),
            "wing_1::base_link"}));<|MERGE_RESOLUTION|>--- conflicted
+++ resolved
@@ -110,11 +110,7 @@
   std::vector<math::Vector3d> linearVelocities;
   std::vector<math::Vector3d> forces;
   testSystem.OnPreUpdate(
-<<<<<<< HEAD
-      [&](const sim::UpdateInfo &, sim::EntityComponentManager &_ecm)
-=======
       [&](const UpdateInfo &, EntityComponentManager &_ecm)
->>>>>>> 216d5a51
       {
         // Create velocity and acceleration components if they dont't exist.
         // This signals physics system to populate the component
@@ -134,11 +130,7 @@
   const double kp = 100.0;
   // Set a constant velocity to the prismatic joint
   testSystem.OnPreUpdate(
-<<<<<<< HEAD
-      [&](const sim::UpdateInfo &, sim::EntityComponentManager &_ecm)
-=======
       [&](const UpdateInfo &, EntityComponentManager &_ecm)
->>>>>>> 216d5a51
       {
         auto joint = _ecm.EntityByComponents(components::Joint(),
                                              components::Name(jointName));
@@ -169,13 +161,8 @@
   // drag system. This is needed to capture the wrench set by the lift drag
   // system. This assumption may not hold when systems are run in parallel.
   test::Relay wrenchRecorder;
-<<<<<<< HEAD
-  wrenchRecorder.OnPreUpdate([&](const sim::UpdateInfo &,
-                              const sim::EntityComponentManager &_ecm)
-=======
   wrenchRecorder.OnPreUpdate([&](const UpdateInfo &,
                               const EntityComponentManager &_ecm)
->>>>>>> 216d5a51
       {
         auto bladeLink = firstEntityFromScopedName(bladeName, _ecm);
         auto bodyLink = firstEntityFromScopedName(bodyName, _ecm);
