<?xml version="1.0" ?>
<!--
  Demo world consisting of a thermal camera sensor and 3 models with
  different temperatures specified via the thermal system plugin.
-->

<sdf version="1.6">
  <world name="thermal_camera">
    <physics name="1ms" type="ode">
      <max_step_size>0.001</max_step_size>
      <real_time_factor>0</real_time_factor>
    </physics>
    <plugin
      filename="ignition-gazebo-physics-system"
      name="gz::sim::systems::Physics">
    </plugin>
    <plugin
      filename="ignition-gazebo-sensors-system"
      name="gz::sim::systems::Sensors">
      <render_engine>ogre2</render_engine>
    </plugin>
    <plugin
      filename="ignition-gazebo-scene-broadcaster-system"
      name="gz::sim::systems::SceneBroadcaster">
    </plugin>

    <light type="directional" name="sun">
      <cast_shadows>true</cast_shadows>
      <pose>0 0 10 0 0 0</pose>
      <diffuse>0.8 0.8 0.8 1</diffuse>
      <specular>0.2 0.2 0.2 1</specular>
      <attenuation>
        <range>1000</range>
        <constant>0.9</constant>
        <linear>0.01</linear>
        <quadratic>0.001</quadratic>
      </attenuation>
      <direction>-0.5 0.1 -0.9</direction>
    </light>

    <atmosphere type="adiabatic">
      <temperature>310</temperature>
    </atmosphere>

    <model name="ground_plane">
      <static>true</static>
      <link name="link">
        <collision name="collision">
          <geometry>
            <!--plane>
              <normal>0 0 1</normal>
              <size>100 100</size>
            </plane-->
            <box>
              <size>20 20 0.1</size>
            </box>
          </geometry>
        </collision>
        <visual name="visual">
          <geometry>
            <!--plane>
              <normal>0 0 1</normal>
              <size>100 100</size>
            </plane-->
            <box>
              <size>20 20 0.1</size>
            </box>
          </geometry>
          <material>
            <ambient>0.8 0.8 0.8 1</ambient>
            <diffuse>0.8 0.8 0.8 1</diffuse>
            <specular>0.8 0.8 0.8 1</specular>
          </material>
        </visual>
      </link>
    </model>

    <model name="sphere">
      <pose>0 1.5 0.5 0 0 0</pose>
      <link name="sphere_link">
        <inertial>
          <inertia>
            <ixx>3</ixx>
            <ixy>0</ixy>
            <ixz>0</ixz>
            <iyy>3</iyy>
            <iyz>0</iyz>
            <izz>3</izz>
          </inertia>
          <mass>3.0</mass>
        </inertial>
        <collision name="sphere_collision">
          <geometry>
            <sphere>
              <radius>0.5</radius>
            </sphere>
          </geometry>
        </collision>

        <visual name="sphere_visual">
          <geometry>
            <sphere>
              <radius>0.5</radius>
            </sphere>
          </geometry>
          <material>
            <ambient>0 0 1 1</ambient>
            <diffuse>0 0 1 1</diffuse>
            <specular>0 0 1 1</specular>
          </material>
          <plugin
            filename="ignition-gazebo-thermal-system"
<<<<<<< HEAD
            name="ignition::gazebo::systems::Thermal">
            <temperature>600.0</temperature>
=======
            name="gz::sim::systems::Thermal">
            <temperature>200.0</temperature>
>>>>>>> a2a2c856
          </plugin>
        </visual>
      </link>
    </model>

    <model name="cylinder">
      <pose>0 -1.5 0.5 0 0 0</pose>
      <link name="cylinder_link">
        <inertial>
          <inertia>
            <ixx>2</ixx>
            <ixy>0</ixy>
            <ixz>0</ixz>
            <iyy>2</iyy>
            <iyz>0</iyz>
            <izz>2</izz>
          </inertia>
          <mass>2.0</mass>
        </inertial>
        <collision name="cylinder_collision">
          <geometry>
            <cylinder>
              <radius>0.5</radius>
              <length>1.0</length>
            </cylinder>
          </geometry>
        </collision>

        <visual name="cylinder_visual">
          <geometry>
            <cylinder>
              <radius>0.5</radius>
              <length>1.0</length>
            </cylinder>
          </geometry>
          <material>
            <ambient>0 1 0 1</ambient>
            <diffuse>0 1 0 1</diffuse>
            <specular>0 1 0 1</specular>
          </material>
          <plugin
            filename="ignition-gazebo-thermal-system"
<<<<<<< HEAD
            name="ignition::gazebo::systems::Thermal">
            <temperature>400.0</temperature>
=======
            name="gz::sim::systems::Thermal">
            <temperature>600.0</temperature>
>>>>>>> a2a2c856
          </plugin>
        </visual>
      </link>
    </model>

    <!--
      - make sure that heat signature is used if both heat signature and temperature are listed in the thermal plugin
      - also test default valuees for min/max temperature range of heat signature
      - also test non-fuel URI
    -->
    <model name="heat_signature_cylinder">
      <pose>-2 -1.5 0.5 0 0 0</pose>
      <link name="heat_signature_cylinder_link">
        <inertial>
          <inertia>
            <ixx>2</ixx>
            <ixy>0</ixy>
            <ixz>0</ixz>
            <iyy>2</iyy>
            <iyz>0</iyz>
            <izz>2</izz>
          </inertia>
          <mass>2.0</mass>
        </inertial>
        <collision name="heat_signature_cylinder_collision">
          <geometry>
            <cylinder>
              <radius>0.5</radius>
              <length>1.0</length>
            </cylinder>
          </geometry>
        </collision>

        <visual name="heat_signature_cylinder_visual">
          <geometry>
            <cylinder>
              <radius>0.5</radius>
              <length>1.0</length>
            </cylinder>
          </geometry>
          <material>
            <ambient>0 1 0 1</ambient>
            <diffuse>0 1 0 1</diffuse>
            <specular>0 1 0 1</specular>
          </material>
          <plugin
            filename="ignition-gazebo-thermal-system"
<<<<<<< HEAD
            name="ignition::gazebo::systems::Thermal">
            <heat_signature>../media/duck.png</heat_signature>
=======
            name="gz::sim::systems::Thermal">
>>>>>>> a2a2c856
            <temperature>400.0</temperature>
          </plugin>
        </visual>
      </link>
    </model>

    <!-- test only specifying a max in the temperature range -->
    <model name="heat_signature_sphere">
      <pose>0 1.5 0.5 0 0 0</pose>
      <link name="heat_signature_sphere_link">
        <inertial>
          <inertia>
            <ixx>3</ixx>
            <ixy>0</ixy>
            <ixz>0</ixz>
            <iyy>3</iyy>
            <iyz>0</iyz>
            <izz>3</izz>
          </inertia>
          <mass>3.0</mass>
        </inertial>
        <collision name="sheat_signature_phere_collision">
          <geometry>
            <sphere>
              <radius>0.5</radius>
            </sphere>
          </geometry>
        </collision>

        <visual name="heat_signature_sphere_visual">
          <geometry>
            <sphere>
              <radius>0.5</radius>
            </sphere>
          </geometry>
          <material>
            <ambient>0 0 1 1</ambient>
            <diffuse>0 0 1 1</diffuse>
            <specular>0 0 1 1</specular>
          </material>
          <plugin
            filename="ignition-gazebo-thermal-system"
            name="ignition::gazebo::systems::Thermal">
            <heat_signature>../media/duck.png</heat_signature>
            <max_temp>500.0</max_temp>
          </plugin>
        </visual>
      </link>
    </model>

    <!--
      test only specifying a min in the temperature range
      also test setting a min that's greater than atmospheric temperature
    -->
    <model name="heat_signature_sphere_2">
      <pose>0 1.5 0.5 0 0 0</pose>
      <link name="heat_signature_sphere_link_2">
        <inertial>
          <inertia>
            <ixx>3</ixx>
            <ixy>0</ixy>
            <ixz>0</ixz>
            <iyy>3</iyy>
            <iyz>0</iyz>
            <izz>3</izz>
          </inertia>
          <mass>3.0</mass>
        </inertial>
        <collision name="sheat_signature_phere_collision_2">
          <geometry>
            <sphere>
              <radius>0.5</radius>
            </sphere>
          </geometry>
        </collision>

        <visual name="heat_signature_sphere_visual_2">
          <geometry>
            <sphere>
              <radius>0.5</radius>
            </sphere>
          </geometry>
          <material>
            <ambient>0 0 1 1</ambient>
            <diffuse>0 0 1 1</diffuse>
            <specular>0 0 1 1</specular>
          </material>
          <plugin
            filename="ignition-gazebo-thermal-system"
            name="ignition::gazebo::systems::Thermal">
            <heat_signature>../media/duck.png</heat_signature>
            <min_temp>400.0</min_temp>
          </plugin>
        </visual>
      </link>
    </model>

    <!-- test a fuel model heat signature URI -->
    <include>
      <pose>0 0 0 0 0 1.570796</pose>
      <name>rescue_randy</name>
      <uri>https://fuel.ignitionrobotics.org/1.0/OpenRobotics/models/Rescue Randy</uri>
    </include>

    <model name="thermal_camera_8bit">
      <pose>4.5 0 0.5 0.0 0.0 3.14</pose>
      <link name="link">
        <pose>0.05 0.05 0.05 0 0 0</pose>
        <collision name="collision">
          <geometry>
            <box>
              <size>0.1 0.1 0.1</size>
            </box>
          </geometry>
        </collision>
        <visual name="visual">
          <geometry>
            <box>
              <size>0.1 0.1 0.1</size>
            </box>
          </geometry>
        </visual>
        <sensor name="thermal_camera_8bit" type="thermal">
          <camera>
            <horizontal_fov>1.047</horizontal_fov>
            <image>
              <width>320</width>
              <height>240</height>
              <format>L8</format>
            </image>
            <clip>
              <near>0.1</near>
              <far>100</far>
            </clip>
          </camera>
          <always_on>1</always_on>
          <update_rate>30</update_rate>
          <visualize>true</visualize>
          <topic>thermal_camera_8bit/image</topic>
          <plugin
            filename="ignition-gazebo-thermal-sensor-system"
            name="ignition::gazebo::systems::ThermalSensor">
            <min_temp>253.15</min_temp>
            <max_temp>673.15</max_temp>
            <resolution>3.0</resolution>
          </plugin>
        </sensor>
      </link>
      <static>true</static>
    </model>
  </world>
</sdf><|MERGE_RESOLUTION|>--- conflicted
+++ resolved
@@ -110,13 +110,8 @@
           </material>
           <plugin
             filename="ignition-gazebo-thermal-system"
-<<<<<<< HEAD
-            name="ignition::gazebo::systems::Thermal">
+            name="gz::sim::systems::Thermal">
             <temperature>600.0</temperature>
-=======
-            name="gz::sim::systems::Thermal">
-            <temperature>200.0</temperature>
->>>>>>> a2a2c856
           </plugin>
         </visual>
       </link>
@@ -159,13 +154,8 @@
           </material>
           <plugin
             filename="ignition-gazebo-thermal-system"
-<<<<<<< HEAD
-            name="ignition::gazebo::systems::Thermal">
+            name="gz::sim::systems::Thermal">
             <temperature>400.0</temperature>
-=======
-            name="gz::sim::systems::Thermal">
-            <temperature>600.0</temperature>
->>>>>>> a2a2c856
           </plugin>
         </visual>
       </link>
@@ -213,12 +203,8 @@
           </material>
           <plugin
             filename="ignition-gazebo-thermal-system"
-<<<<<<< HEAD
-            name="ignition::gazebo::systems::Thermal">
+            name="gz::sim::systems::Thermal">
             <heat_signature>../media/duck.png</heat_signature>
-=======
-            name="gz::sim::systems::Thermal">
->>>>>>> a2a2c856
             <temperature>400.0</temperature>
           </plugin>
         </visual>
