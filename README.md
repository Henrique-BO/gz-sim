--- conflicted
+++ resolved
@@ -9,17 +9,10 @@
 
 Build | Status
 -- | --
-<<<<<<< HEAD
-Test coverage | [![codecov](https://codecov.io/gh/ignitionrobotics/ign-gazebo/branch/ign-gazebo6/graph/badge.svg)](https://codecov.io/gh/ignitionrobotics/ign-gazebo)
-Ubuntu Bionic | [![Build Status](https://build.osrfoundation.org/buildStatus/icon?job=ignition_gazebo-ci-ign-gazebo6-bionic-amd64)](https://build.osrfoundation.org/job/ignition_gazebo-ci-ign-gazebo6-bionic-amd64)
+Test coverage | [![codecov](https://codecov.io/gh/ignitionrobotics/ign-gazebo/branch/ign-gazebo6/graph/badge.svg)](https://codecov.io/gh/ignitionrobotics/ign-gazebo/branch/ign-gazebo6)
+Ubuntu Focal  | [![Build Status](https://build.osrfoundation.org/buildStatus/icon?job=ignition_gazebo-ci-ign-gazebo6-focal-amd64)](https://build.osrfoundation.org/job/ignition_gazebo-ci-ign-gazebo6-focal-amd64)
 Homebrew      | [![Build Status](https://build.osrfoundation.org/buildStatus/icon?job=ignition_gazebo-ci-ign-gazebo6-homebrew-amd64)](https://build.osrfoundation.org/job/ignition_gazebo-ci-ign-gazebo6-homebrew-amd64)
 Windows       | [![Build Status](https://build.osrfoundation.org/job/ign_gazebo-ign-6-win/badge/icon)](https://build.osrfoundation.org/job/ign_gazebo-ign-6-win/)
-=======
-Test coverage | [![codecov](https://codecov.io/gh/gazebosim/gz-sim/branch/ign-gazebo3/graph/badge.svg)](https://codecov.io/gh/gazebosim/gz-sim/branch/ign-gazebo3)
-Ubuntu Focal | [![Build Status](https://build.osrfoundation.org/buildStatus/icon?job=ignition_gazebo-ci-ign-gazebo3-focal-amd64)](https://build.osrfoundation.org/job/ignition_gazebo-ci-ign-gazebo3-focal-amd64)
-Homebrew      | [![Build Status](https://build.osrfoundation.org/buildStatus/icon?job=ignition_gazebo-ci-ign-gazebo3-homebrew-amd64)](https://build.osrfoundation.org/job/ignition_gazebo-ci-ign-gazebo3-homebrew-amd64)
-Windows       | [![Build Status](https://build.osrfoundation.org/buildStatus/icon?job=ignition_gazebo-ci-ign-gazebo3-windows7-amd64)](https://build.osrfoundation.org/job/ignition_gazebo-ci-ign-gazebo3-windows7-amd64)
->>>>>>> 1cf75f3c
 
 Gazebo Sim is an open source robotics simulator. Through Gazebo sim, users have access to high fidelity physics, rendering, and sensor models. Additionally, users and developers have multiple points of entry to simulation including a graphical user interface, plugins, and asynchronous message passing and services.
 
@@ -84,122 +77,7 @@
 
 # Install
 
-<<<<<<< HEAD
 See the [installation tutorial](https://gazebosim.org/api/gazebo/6.9/install.html).
-=======
-We recommend following the [Binary Install](#binary-install) instructions to get up and running as quickly and painlessly as possible.
-
-The [Source Install](#source-install) instructions should be used if you need the very latest software improvements, you need to modify the code, or you plan to make a contribution.
-
-## Binary Install
-
-The binary install method will use pre-built packages which are typically
-available through a package management utility such as [Apt](https://wiki.debian.org/Apt).
-This approach eliminates the need to download and compile source code, and dependencies
-are handled for you. The downside of a binary install is that you won't be able to modify
-the code. See [Source Install](#source-install) for information on
-installing Gazebo Sim from source.
-
-**Ubuntu Bionic**
-
-1. Configure package repositories.
-
-    ```
-    sudo sh -c 'echo "deb http://packages.osrfoundation.org/gazebo/ubuntu-stable `lsb_release -cs` main" > /etc/apt/sources.list.d/gazebo-stable.list'
-    ```
-
-    ```
-    sudo sh -c 'echo "deb http://packages.osrfoundation.org/gazebo/ubuntu-prerelease `lsb_release -cs` main" > /etc/apt/sources.list.d/gazebo-prerelease.list'
-    ```
-
-    ```
-    wget http://packages.osrfoundation.org/gazebo.key -O - | sudo apt-key add -
-    ```
-
-    ```
-    sudo apt-get update
-    ```
-
-2. Install Gazebo Sim
-
-    ```
-    sudo apt-get install libignition-gazebo3-dev
-    ```
-
-## Source Install
-
-Install from source if you're interested in changing the source code or need a
-feature which hasn't been released yet.
-
-### Prerequisites
-
-Gazebo Sim has a fairly large set of dependencies. Refer to the following sections
-for dependency installation instructions for each supported operating system.
-
-**[Ubuntu Bionic](http://releases.ubuntu.com/18.04/)**
-
-1. Enable the Gazebo software repositories:
-
-    ```
-    sudo sh -c 'echo "deb http://packages.osrfoundation.org/gazebo/ubuntu-stable `lsb_release -cs` main" > /etc/apt/sources.list.d/gazebo-stable.list'
-    ```
-
-    ```
-    sudo sh -c 'echo "deb http://packages.osrfoundation.org/gazebo/ubuntu-prerelease `lsb_release -cs` main" > /etc/apt/sources.list.d/gazebo-prerelease.list'
-    ```
-
-    ```
-    wget http://packages.osrfoundation.org/gazebo.key -O - | sudo apt-key add -
-    ```
-
-    ```
-    sudo apt-get update
-    ```
-
-2. Install package dependencies:
-
-    ```
-    git clone https://github.com/gazebosim/gz-sim -b ign-gazebo3
-    ```
-
-    ```
-    export SYSTEM_VERSION=bionic
-    sudo apt -y install \
-      $(sort -u $(find . -iname 'packages-'$SYSTEM_VERSION'.apt' -o -iname 'packages.apt') | tr '\n' ' ')
-    ```
-
-### Building from source
-
-1. Install [prerequisites](#prerequisites)
-
-2. Configure gcc8
-
-    * Ubuntu
-
-        ```
-        sudo apt-get install g++-8
-        ```
-
-        ```
-        sudo update-alternatives --install /usr/bin/gcc gcc /usr/bin/gcc-8 800 --slave /usr/bin/g++ g++ /usr/bin/g++-8 --slave /usr/bin/gcov gcov /usr/bin/gcov-8
-        ```
-
-3. Clone the repository if you haven't already.
-
-    ```
-    git clone https://github.com/gazebosim/gz-sim -b ign-gazebo3
-    ```
-
-4. Configure and build.
-
-    ```
-    cd gz-sim
-    mkdir build
-    cd build
-    cmake ../
-    make
-    ```
->>>>>>> 1cf75f3c
 
 # Usage
 
@@ -246,41 +124,7 @@
 
 # Documentation
 
-<<<<<<< HEAD
 See the [installation tutorial](https://gazebosim.org/api/gazebo/6.9/install.html).
-=======
-API documentation and tutorials can be accessed at [https://gazebosim.org/libs/gazebo](https://gazebosim.org/libs/gazebo)
-
-You can also generate the documentation from a clone of this repository by following these steps.
-
-1. You will need [Doxygen](http://www.doxygen.org/). On Ubuntu Doxygen can be installed using
-
-    ```
-    sudo apt-get install doxygen
-    ```
-
-2. Clone the repository if you haven't already
-
-    ```
-    git clone https://github.com/gazebosim/gz-sim
-    ```
-
-3. Configure and build the documentation.
-
-    ```
-    cd gz-sim
-    mkdir build
-    cd build
-    cmake ../
-    make doc
-    ```
-
-4. View the documentation by running the following command from the `build` directory.
-
-    ```
-    firefox doxygen/html/index.html
-    ```
->>>>>>> 1cf75f3c
 
 # Testing
 
