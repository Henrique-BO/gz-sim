\page log Logging

Gazebo records two types of information to files:

* Console messages
    * From the server process only, not the GUI
    * Logged to a plain-text `server_console.log` file
    * Always recorded
* Simulation state
    * Entity poses, insertion and deletion
    * Logged to an [Gazebo Transport `state.tlog` file](https://gazebosim.org/api/transport/7.0/logging.html)
    * Recording must be enabled from the command line or the C++ API
    * Can be played back using the command line or the C++ API

## Record

### From command line

Run the example world with `--record` flag. This records data to a default
path, i.e. `~/.gz/sim/log/<timestamp>`:

`gz sim -v 4 -r --record pose_publisher.sdf`

A custom path can be specified for recorded files through the `--record-path`
flag. When `--record-path` is specified, `--record` does not need to be
separately specified:

`gz sim -v 4 -r --record-path ./foo pose_publisher.sdf `

Other options for recording:

* `--record-resources`: Models and textures can be recorded, in addition to
                        states, by specifying this flag. This implicitly
                        enables `--record` flag.

* `--log-overwrite`: If the record path already exists, overwrite it. Defaults to
                     false, in which case it's recorded to the given path with
                     a number appended (i.e. `/tmp/log(1)`, `/tmp/log(2)`...).

* `--log-compress`: Compress the recorded file.

### From C++ API

All features available through the command line are also available through
<<<<<<< HEAD
[gz::sim::ServerConfig](https://gazebosim.org/api/gazebo/2.0/classignition_1_1gazebo_1_1ServerConfig.html).
=======
[gz::sim::ServerConfig](https://gazebosim.org/api/gazebo/6/classignition_1_1gazebo_1_1ServerConfig.html).
>>>>>>> e37ff8f9
When instantiating a server programmatically, logging options can be passed
to the constructor, for example:

```
gz::sim::ServerConfig serverConfig;
serverConfig.SetUseLogRecord(true);
serverConfig.SetLogRecordPath("custom_path");

gz::sim::Server server(serverConfig);
```

### From plugin in SDF

Recording can be specified in the SDF, under `<world>` tag:

```{.xml}
<world name="default">
    ...
    <plugin
<<<<<<< HEAD
      filename="gz-sim-log-system"
=======
      filename="ignition-gazebo-log-system"
>>>>>>> e37ff8f9
      name="gz::sim::systems::LogRecord">
    </plugin>
    ...
</world>
```

Currently, it is enforced that only one recording instance is allowed to
start during a Gazebo run.

### Record path

The final record path will depend on a few options:

* If state recording is not enabled, only the console log is recorded to
  `~/.gz/sim/log/<timestamp>`.
* If only `--record`, all files are recorded to
  `~/.gz/sim/log/<timestamp>`.
* If `--record-path` is specified:
    * If the path doesn't exist, logs are recorded there.
    * If the path exists:
        * If no `--log-overwrite`, logs are recorded to a new path with a number
          appended, i.e. `/tmp/log(1)`, `/tmp/log(2)`...
        * If `--log-overwrite`, the directory is cleared and logs recorded to it.

## Playback

### From command line

Playback can be triggered by `--playback` command line flag. `<path>` is the
directory specified to record:

`gz sim -r -v 4 --playback <path>`

### From plugin in SDF

Playing back via the SDF tag `<path>` has been removed.
Please use the command line argument.

## Known issues

* When using command-line playback there is currently a small caveat.
In the case that the recorded file uses `ogre2`, the playback appears
brighter, because the default SDF that is loaded by Server.cc for playback
uses `ogre`.

* Currently, specifying record and playback at the same time is not allowed.
We may support this in the future, to support cropping a recording or
changing the encoding.<|MERGE_RESOLUTION|>--- conflicted
+++ resolved
@@ -42,11 +42,7 @@
 ### From C++ API
 
 All features available through the command line are also available through
-<<<<<<< HEAD
-[gz::sim::ServerConfig](https://gazebosim.org/api/gazebo/2.0/classignition_1_1gazebo_1_1ServerConfig.html).
-=======
-[gz::sim::ServerConfig](https://gazebosim.org/api/gazebo/6/classignition_1_1gazebo_1_1ServerConfig.html).
->>>>>>> e37ff8f9
+[gz::sim::ServerConfig](https://gazebosim.org/api/gazebo/7/classignition_1_1gazebo_1_1ServerConfig.html).
 When instantiating a server programmatically, logging options can be passed
 to the constructor, for example:
 
@@ -66,11 +62,7 @@
 <world name="default">
     ...
     <plugin
-<<<<<<< HEAD
       filename="gz-sim-log-system"
-=======
-      filename="ignition-gazebo-log-system"
->>>>>>> e37ff8f9
       name="gz::sim::systems::LogRecord">
     </plugin>
     ...
