/*
 * Copyright (C) 2018 Open Source Robotics Foundation
 *
 * Licensed under the Apache License, Version 2.0 (the "License");
 * you may not use this file except in compliance with the License.
 * You may obtain a copy of the License at
 *
 *     http://www.apache.org/licenses/LICENSE-2.0
 *
 * Unless required by applicable law or agreed to in writing, software
 * distributed under the License is distributed on an "AS IS" BASIS,
 * WITHOUT WARRANTIES OR CONDITIONS OF ANY KIND, either express or implied.
 * See the License for the specific language governing permissions and
 * limitations under the License.
 *
*/
#ifndef IGNITION_GAZEBO_SERVERCONFIG_HH_
#define IGNITION_GAZEBO_SERVERCONFIG_HH_

#include <chrono>
#include <list>
#include <memory>
#include <optional> // NOLINT(*)
#include <string>
#include <sdf/Element.hh>
#include <ignition/gazebo/config.hh>
#include <ignition/gazebo/Export.hh>

namespace ignition
{
  namespace gazebo
  {
    // Inline bracket to help doxygen filtering.
    inline namespace IGNITION_GAZEBO_VERSION_NAMESPACE {
    // Forward declarations.
    class ServerConfigPrivate;

    /// \class ServerConfig ServerConfig.hh ignition/gazebo/ServerConfig.hh
    /// \brief Configuration parameters for a Server. An instance of this
    /// object can be used to construct a Server with a particular
    /// configuration.
    class IGNITION_GAZEBO_VISIBLE ServerConfig
    {
      class PluginInfoPrivate;
      /// \brief Information about a plugin that should be loaded by the
      /// server.
      /// \detail Currently supports attaching a plugin to an entity given its
      /// type and name, but it can't tell apart multiple entities with the same
      /// name in different parts of the entity tree.
      /// \sa const std::list<PluginInfo> &Plugins() const
      public: class PluginInfo
      {
        /// \brief Default constructor.
        public: PluginInfo();

        /// \brief Destructor.
        public: ~PluginInfo();

        /// \brief Constructor with plugin information specified.
        /// \param[in] _entityName Name of the entity which should receive
        /// this plugin. The name is used in conjuction with _entityType to
        /// uniquely identify an entity.
        /// \param[in] _entityType Entity type which should receive  this
        /// plugin. The type is used in conjuction with _entityName to
        /// uniquely identify an entity.
        /// \param[in] _filename Plugin library filename.
        /// \param[in] _name Name of the interface within the plugin library
        /// to load.
        /// \param[in] _sdf Plugin XML elements associated with this plugin.
        public: PluginInfo(const std::string &_entityName,
                           const std::string &_entityType,
                           const std::string &_filename,
                           const std::string &_name,
                           const sdf::ElementPtr &_sdf);

        /// \brief Copy constructor.
        /// \param[in] _info Plugin to copy.
        public: PluginInfo(const PluginInfo &_info);

        /// \brief Equal operator.
        /// \param[in] _info PluginInfo to copy.
        /// \return Reference to this class.
        public: PluginInfo &operator=(const PluginInfo &_info);

        /// \brief Get the name of the entity which should receive
        /// this plugin. The name is used in conjuction with _entityType to
        /// uniquely identify an entity.
        /// \return Entity name.
        public: const std::string &EntityName() const;

        /// \brief Set the name of the entity which should receive
        /// this plugin. The name is used in conjuction with _entityType to
        /// uniquely identify an entity.
        /// \param[in] _entityName Entity name.
        public: void SetEntityName(const std::string &_entityName);

        /// \brief Get the entity type which should receive  this
        /// plugin. The type is used in conjuction with EntityName to
        /// uniquely identify an entity.
        /// \return Entity type string.
        public: const std::string &EntityType() const;

        /// \brief Set the type of the entity which should receive this
        /// plugin. The type is used in conjuction with EntityName to
        /// uniquely identify an entity.
        /// \param[in] _entityType Entity type string.
        public: void SetEntityType(const std::string &_entityType);

        /// \brief Get the plugin library filename.
        /// \return Plugin library filename.
        public: const std::string &Filename() const;

        /// \brief Set the type of the entity which should receive this
        /// plugin. The type is used in conjuction with EntityName to
        /// uniquely identify an entity.
        /// \param[in] _entityType Entity type string.
        public: void SetFilename(const std::string &_filename);

        /// \brief Name of the interface within the plugin library
        /// to load.
        /// \return Interface name.
        public: const std::string &Name() const;

        /// \brief Set the name of the interface within the plugin library
        /// to load.
        /// \param[in] _name Interface name.
        public: void SetName(const std::string &_name);

        /// \brief Plugin XML elements associated with this plugin.
        /// \return SDF pointer.
        public: const sdf::ElementPtr &Sdf() const;

        /// \brief Set the plugin XML elements associated with this plugin.
        /// \param[in] _sdf SDF pointer, it will be cloned.
        public: void SetSdf(const sdf::ElementPtr &_sdf);

        /// \brief Private data pointer
        private: std::unique_ptr<ServerConfig::PluginInfoPrivate> dataPtr;
      };

      /// \brief Constructor
      public: ServerConfig();

      /// \brief Copy constructor.
      /// \param[in] _config ServerConfig to copy.
      public: ServerConfig(const ServerConfig &_config);

      /// \brief Destructor
      public: ~ServerConfig();

      /// \brief Set an SDF file to be used with the server.
      ///
      /// Setting the SDF file will override any value set by `SetSdfString`.
      ///
      /// \param[in] _file Full path to an SDF file.
      /// \return (reserved for future use)
      public: bool SetSdfFile(const std::string &_file);

      /// \brief Get the SDF file that has been set. An empty string will be
      /// returned if an SDF file has not been set.
      /// \return The full path to the SDF file, or empty string.
      public: std::string SdfFile() const;

      /// \brief Set an SDF string to be used by the server.
      ///
      /// Setting the SDF string will override any value set by `SetSdfFile`.
      ///
      /// \param[in] _file Full path to an SDF file.
      /// \return (reserved for future use)
      public: bool SetSdfString(const std::string &_sdfString);

      /// \brief Get the SDF String that has been set. An empty string will
      /// be returned if an SDF string has not been set.
      /// \return The full contents of the SDF string, or empty string.
      public: std::string SdfString() const;

      /// \brief Set the update rate in Hertz. Value <=0 are ignored.
      /// \param[in] _hz The desired update rate of the server in Hertz.
      public: void SetUpdateRate(const double &_hz);

      /// \brief Get the update rate in Hertz.
      /// \return The desired update rate of the server in Hertz, or nullopt if
      /// an UpdateRate has not been set.
      public: std::optional<double> UpdateRate() const;

      /// \brief Get whether the server is using the level system
      /// \return True if the server is set to use the level system
      public: bool UseLevels() const;

      /// \brief Get whether the server is using the level system.
      /// \param[in] _levels Value to set.
      public: void SetUseLevels(const bool _levels);

      /// \brief Get whether the server is using the distributed sim system
      /// \return True if the server is set to use the distributed simulation
      /// system
      public: bool UseDistributedSimulation() const;

      /// \brief Set whether the server is using the distributed sim system.
      /// \param[in] _distributeSimulation Value to set.
      public: void SetUseDistributedSimulation(const bool _distributed);

<<<<<<< HEAD
      /// \brief Get whether the server is recording states
      /// \return True if the server is set to record states
      public: bool UseLogRecord() const;

      /// \brief Set whether the server is recording states
      /// \param[in] _record Value to set
      public: void SetUseLogRecord(const bool _record);
=======
      /// \brief Set the number of network secondary servers that the
      /// primary server should expect. This value is valid only when
      /// SetNetworkRole("primary") is also used.
      /// \param[in] _secondaries Number of secondary servers.
      /// \sa SetNetworkRole(const std::string &_role)
      /// \sa NetworkRole() const
      public: void SetNetworkSecondaries(unsigned int _secondaries);

      /// \brief Get the number of secondary servers that a primary server
      /// should expect.
      /// \return Number of secondary servers.
      /// \sa SetNetworkSecondaries(unsigned int _secondaries)
      public: unsigned int NetworkSecondaries() const;

      /// \brief Set the network role, which is one of [primary, secondary].
      /// If primary is used, then make sure to also set the numer of
      /// network secondaries via
      /// SetNetworkSecondaries(unsigned int _secondaries).
      /// \param[in] _role Network role, one of [primary, secondary].
      /// \note Setting a network role enables distributed simulation.
      /// \sa SetNetworkSecondaries(unsigned int _secondaries)
      public: void SetNetworkRole(const std::string &_role);

      /// \brief Get the network role. See
      /// SetNetworkRole(const std::string &_role) for more information
      /// about distributed simulation and network roles.
      /// \return The network role.
      /// \sa SetNetworkRole(const std::string &_role)
      public: std::string NetworkRole() const;
>>>>>>> dae6cc28

      /// \brief Get the update period duration.
      /// \return The desired update period, or nullopt if
      /// an UpdateRate has not been set.
      public: std::optional<std::chrono::steady_clock::duration>
              UpdatePeriod() const;

      /// \brief Path to where simulation resources, such as models downloaded
      /// from fuel.ignitionrobotics.org, should be stored.
      /// \return Path to a location on disk. An empty string indicates that
      /// the default value will be used, which is currently
      /// ~/.ignition/fuel.
      public: const std::string &ResourceCache() const;

      /// \brief Set the path to where simulation resources, such as models
      /// downloaded from fuel.ignitionrobotics.org, should be stored.
      /// \param[in] _path Path to a location on disk. An empty string
      /// indicates that the default value will be used, which is currently
      /// ~/.ignition/fuel.
      public: void SetResourceCache(const std::string &_path);

      /// \brief Instruct simulation to attach a plugin to a specific
      /// entity when simulation starts.
      /// \param[in] _info Information about the plugin to load.
      public: void AddPlugin(const PluginInfo &_info);

      /// \brief Get all the plugins that should be loaded.
      /// \return A list of all the plugins specified via
      /// AddPlugin(const PluginInfo &).
      public: const std::list<PluginInfo> &Plugins() const;

      /// \brief Equal operator.
      /// \param[in] _cfg ServerConfig to copy.
      /// \return Reference to this class.
      public: ServerConfig &operator=(const ServerConfig &_cfg);

      /// \brief Private data pointer
      private: std::unique_ptr<ServerConfigPrivate> dataPtr;
    };
    }
  }
}

#endif<|MERGE_RESOLUTION|>--- conflicted
+++ resolved
@@ -200,15 +200,6 @@
       /// \param[in] _distributeSimulation Value to set.
       public: void SetUseDistributedSimulation(const bool _distributed);
 
-<<<<<<< HEAD
-      /// \brief Get whether the server is recording states
-      /// \return True if the server is set to record states
-      public: bool UseLogRecord() const;
-
-      /// \brief Set whether the server is recording states
-      /// \param[in] _record Value to set
-      public: void SetUseLogRecord(const bool _record);
-=======
       /// \brief Set the number of network secondary servers that the
       /// primary server should expect. This value is valid only when
       /// SetNetworkRole("primary") is also used.
@@ -238,7 +229,14 @@
       /// \return The network role.
       /// \sa SetNetworkRole(const std::string &_role)
       public: std::string NetworkRole() const;
->>>>>>> dae6cc28
+
+      /// \brief Get whether the server is recording states
+      /// \return True if the server is set to record states
+      public: bool UseLogRecord() const;
+
+      /// \brief Set whether the server is recording states
+      /// \param[in] _record Value to set
+      public: void SetUseLogRecord(const bool _record);
 
       /// \brief Get the update period duration.
       /// \return The desired update period, or nullopt if
