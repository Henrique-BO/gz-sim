--- conflicted
+++ resolved
@@ -530,11 +530,7 @@
       /// and components.
       /// \details The header of the message will not be populated, it is the
       /// responsibility of the caller to timestamp it before use.
-<<<<<<< HEAD
       /// \param[out] _state The serialized state message to populate.
-=======
-      /// \param[in] _state serialized state
->>>>>>> 59ff8532
       /// \param[in] _entities Entities to be serialized. Leave empty to get
       /// all entities.
       /// \param[in] _types Type ID of components to be serialized. Leave empty
