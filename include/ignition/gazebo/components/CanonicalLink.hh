/*
 * Copyright (C) 2022 Open Source Robotics Foundation
 *
 * Licensed under the Apache License, Version 2.0 (the "License");
 * you may not use this file except in compliance with the License.
 * You may obtain a copy of the License at
 *
 *     http://www.apache.org/licenses/LICENSE-2.0
 *
 * Unless required by applicable law or agreed to in writing, software
 * distributed under the License is distributed on an "AS IS" BASIS,
 * WITHOUT WARRANTIES OR CONDITIONS OF ANY KIND, either express or implied.
 * See the License for the specific language governing permissions and
 * limitations under the License.
 *
 */

<<<<<<< HEAD
#include <ignition/gazebo/components/Factory.hh>
#include <ignition/gazebo/components/Component.hh>
#include <ignition/gazebo/config.hh>
#include <ignition/gazebo/Entity.hh>

namespace ignition
{
namespace gazebo
{
// Inline bracket to help doxygen filtering.
inline namespace IGNITION_GAZEBO_VERSION_NAMESPACE {
namespace components
{
  /// \brief A component that identifies an entity as being a canonical link.
  using CanonicalLink = Component<NoData, class CanonicalLinkTag>;
  IGN_GAZEBO_REGISTER_COMPONENT(
      "ign_gazebo_components.CanonicalLink", CanonicalLink)

  /// \brief A component that contains a reference to the canonical link entity
  /// of a model.
  using ModelCanonicalLink = Component<Entity, class ModelCanonicalLinkTag>;
  IGN_GAZEBO_REGISTER_COMPONENT(
      "ign_gazebo_components.ModelCanonicalLink", ModelCanonicalLink)
}
}
}
}

#endif
=======
#include <gz/sim/components/CanonicalLink.hh>
#include <ignition/gazebo/config.hh>
>>>>>>> a2a2c856
<|MERGE_RESOLUTION|>--- conflicted
+++ resolved
@@ -15,37 +15,5 @@
  *
  */
 
-<<<<<<< HEAD
-#include <ignition/gazebo/components/Factory.hh>
-#include <ignition/gazebo/components/Component.hh>
-#include <ignition/gazebo/config.hh>
-#include <ignition/gazebo/Entity.hh>
-
-namespace ignition
-{
-namespace gazebo
-{
-// Inline bracket to help doxygen filtering.
-inline namespace IGNITION_GAZEBO_VERSION_NAMESPACE {
-namespace components
-{
-  /// \brief A component that identifies an entity as being a canonical link.
-  using CanonicalLink = Component<NoData, class CanonicalLinkTag>;
-  IGN_GAZEBO_REGISTER_COMPONENT(
-      "ign_gazebo_components.CanonicalLink", CanonicalLink)
-
-  /// \brief A component that contains a reference to the canonical link entity
-  /// of a model.
-  using ModelCanonicalLink = Component<Entity, class ModelCanonicalLinkTag>;
-  IGN_GAZEBO_REGISTER_COMPONENT(
-      "ign_gazebo_components.ModelCanonicalLink", ModelCanonicalLink)
-}
-}
-}
-}
-
-#endif
-=======
 #include <gz/sim/components/CanonicalLink.hh>
-#include <ignition/gazebo/config.hh>
->>>>>>> a2a2c856
+#include <ignition/gazebo/config.hh>