--- conflicted
+++ resolved
@@ -15,38 +15,5 @@
  *
  */
 
-<<<<<<< HEAD
-#include <ignition/math/Temperature.hh>
-
-#include <ignition/gazebo/components/Factory.hh>
-#include <ignition/gazebo/components/Component.hh>
-#include <ignition/gazebo/config.hh>
-
-namespace ignition
-{
-namespace gazebo
-{
-// Inline bracket to help doxygen filtering.
-inline namespace IGNITION_GAZEBO_VERSION_NAMESPACE {
-namespace components
-{
-  /// \brief A component that stores temperature data in Kelvin
-  using Temperature = Component<math::Temperature, class TemperatureTag>;
-  IGN_GAZEBO_REGISTER_COMPONENT("ign_gazebo_components.Temperature",
-      Temperature)
-
-  /// \brief A component that stores temperature linear resolution in Kelvin
-  using TemperatureLinearResolution = Component<double, class TemperatureTag>;
-  IGN_GAZEBO_REGISTER_COMPONENT(
-      "ign_gazebo_components.TemperatureLinearResolution",
-      TemperatureLinearResolution)
-}
-}
-}
-}
-
-#endif
-=======
 #include <gz/sim/components/Temperature.hh>
-#include <ignition/gazebo/config.hh>
->>>>>>> a2a2c856
+#include <ignition/gazebo/config.hh>