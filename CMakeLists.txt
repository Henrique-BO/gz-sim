cmake_minimum_required(VERSION 3.10.2 FATAL_ERROR)

#============================================================================
# Initialize the project
#============================================================================
project(ignition-gazebo4 VERSION 4.9.1)

#============================================================================
# Find ignition-cmake
#============================================================================
# If you get an error at this line, you need to install ignition-cmake
find_package(ignition-cmake2 2.8.0 REQUIRED)

#============================================================================
# Configure the project
#============================================================================
ign_configure_project(VERSION_SUFFIX)

#============================================================================
# Set project-specific options
#============================================================================

option(ENABLE_PROFILER "Enable Ignition Profiler" FALSE)

if(ENABLE_PROFILER)
  add_definitions("-DIGN_PROFILER_ENABLE=1")
else()
  add_definitions("-DIGN_PROFILER_ENABLE=0")
endif()

if (UNIX AND NOT APPLE)
  set (EXTRA_TEST_LIB_DEPS stdc++fs)
else()
  set (EXTRA_TEST_LIB_DEPS)
endif()

#============================================================================
# Search for project-specific dependencies
#============================================================================

<<<<<<< HEAD
ign_find_package(sdformat10 REQUIRED VERSION 10.5)
set(SDF_VER ${sdformat10_VERSION_MAJOR})
=======
# This option is needed to use the PROTOBUF_GENERATE_CPP
# in case protobuf is found with the CMake config files
# It needs to be set before any find_package(...) call 
# as protobuf could be find transitively by any dependency
set(protobuf_MODULE_COMPATIBLE TRUE)

ign_find_package(sdformat9 REQUIRED VERSION 9.3.0)
set(SDF_VER ${sdformat9_VERSION_MAJOR})
>>>>>>> 0f586706

#--------------------------------------
# Find ignition-plugin
ign_find_package(ignition-plugin1 REQUIRED COMPONENTS loader register)
set(IGN_PLUGIN_VER ${ignition-plugin1_VERSION_MAJOR})

#--------------------------------------
# Find ignition-transport
ign_find_package(ignition-transport9 REQUIRED COMPONENTS log VERSION 9.1)
set(IGN_TRANSPORT_VER ${ignition-transport9_VERSION_MAJOR})

#--------------------------------------
# Find ignition-msgs
ign_find_package(ignition-msgs6 REQUIRED VERSION 6.4)
set(IGN_MSGS_VER ${ignition-msgs6_VERSION_MAJOR})

#--------------------------------------
# Find ignition-common
# Always use the profiler component to get the headers, regardless of status.
ign_find_package(ignition-common3 VERSION 3.8
  COMPONENTS
    profiler
    events
    av
  REQUIRED
)
set(IGN_COMMON_VER ${ignition-common3_VERSION_MAJOR})

#--------------------------------------
# Find ignition-fuel_tools
ign_find_package(ignition-fuel_tools5 REQUIRED)
set(IGN_FUEL_TOOLS_VER ${ignition-fuel_tools5_VERSION_MAJOR})

#--------------------------------------
# Find ignition-gui
ign_find_package(ignition-gui4 REQUIRED VERSION 4.5)
set(IGN_GUI_VER ${ignition-gui4_VERSION_MAJOR})
ign_find_package (Qt5
  COMPONENTS
    Core
    Quick
    QuickControls2
  REQUIRED
  PKGCONFIG "Qt5Core Qt5Quick Qt5QuickControls2")

#--------------------------------------
# Find ignition-physics
ign_find_package(ignition-physics3 VERSION 3.2
  COMPONENTS
    mesh
    sdf
  REQUIRED
)
set(IGN_PHYSICS_VER ${ignition-physics3_VERSION_MAJOR})

#--------------------------------------
# Find ignition-sensors
ign_find_package(ignition-sensors4 REQUIRED
  COMPONENTS
    rendering
    air_pressure
    altimeter
    camera
    gpu_lidar
    imu
    logical_camera
    magnetometer
    depth_camera
    thermal_camera
)
set(IGN_SENSORS_VER ${ignition-sensors4_VERSION_MAJOR})

#--------------------------------------
# Find ignition-rendering
ign_find_package(ignition-rendering4 REQUIRED VERSION 4.8)
set(IGN_RENDERING_VER ${ignition-rendering4_VERSION_MAJOR})

#--------------------------------------
# Find ignition-math
ign_find_package(ignition-math6 REQUIRED COMPONENTS eigen3 VERSION 6.8)
set(IGN_MATH_VER ${ignition-math6_VERSION_MAJOR})

#--------------------------------------
# Find ignition-tools
ign_find_package(ignition-tools
                 REQUIRED
                 PKGCONFIG "ignition-tools")

#--------------------------------------
# Find protobuf
set(REQ_PROTOBUF_VER 3)
ign_find_package(IgnProtobuf
                 VERSION ${REQ_PROTOBUF_VER}
                 REQUIRED
                 COMPONENTS all
                 PRETTY Protobuf)
set(Protobuf_IMPORT_DIRS ${ignition-msgs6_INCLUDE_DIRS})

# Plugin install dirs
set(IGNITION_GAZEBO_PLUGIN_INSTALL_DIR
  ${CMAKE_INSTALL_PREFIX}/${IGN_LIB_INSTALL_DIR}/ign-${IGN_DESIGNATION}-${PROJECT_VERSION_MAJOR}/plugins
)
set(IGNITION_GAZEBO_GUI_PLUGIN_INSTALL_DIR
  ${CMAKE_INSTALL_PREFIX}/${IGN_LIB_INSTALL_DIR}/ign-${IGN_DESIGNATION}-${PROJECT_VERSION_MAJOR}/plugins/gui
)

#============================================================================
# Configure the build
#============================================================================
ign_configure_build(QUIT_IF_BUILD_ERRORS)

add_subdirectory(examples)

#============================================================================
# Create package information
#============================================================================
ign_create_packages()

#============================================================================
# Configure documentation
#============================================================================
configure_file(${CMAKE_SOURCE_DIR}/api.md.in ${CMAKE_BINARY_DIR}/api.md)
configure_file(${CMAKE_SOURCE_DIR}/tutorials.md.in ${CMAKE_BINARY_DIR}/tutorials.md)

# disable doxygen on macOS due to issues with doxygen 1.9.0
# there is an unreleased fix; revert this when 1.9.1 is released
# https://github.com/ignitionrobotics/ign-gazebo/issues/520
if (NOT APPLE)
  ign_create_docs(
    API_MAINPAGE_MD "${CMAKE_BINARY_DIR}/api.md"
    TUTORIALS_MAINPAGE_MD "${CMAKE_BINARY_DIR}/tutorials.md"
    ADDITIONAL_INPUT_DIRS "${CMAKE_SOURCE_DIR}/src/systems ${CMAKE_SOURCE_DIR}/src/gui/plugins"
    TAGFILES
     "${IGNITION-MATH_DOXYGEN_TAGFILE} = ${IGNITION-MATH_API_URL}"
     "${IGNITION-MSGS_DOXYGEN_TAGFILE} = ${IGNITION-MSGS_API_URL}"
     "${IGNITION-PHYSICS_DOXYGEN_TAGFILE} = ${IGNITION-PHYSICS_API_URL}"
     "${IGNITION-PLUGIN_DOXYGEN_TAGFILE} = ${IGNITION-PLUGIN_API_URL}"
     "${IGNITION-TRANSPORT_DOXYGEN_TAGFILE} = ${IGNITION-TRANSPORT_API_URL}"
     "${IGNITION-SENSORS_DOXYGEN_TAGFILE} = ${IGNITION-SENSORS_API_URL}"
     "${IGNITION-COMMON_DOXYGEN_TAGFILE} = ${IGNITION-COMMON_API_URL}"
  )
endif()

if(TARGET doc)
  file(COPY ${CMAKE_SOURCE_DIR}/tutorials/files/ DESTINATION ${CMAKE_BINARY_DIR}/doxygen/html/files/)
endif()<|MERGE_RESOLUTION|>--- conflicted
+++ resolved
@@ -38,19 +38,14 @@
 # Search for project-specific dependencies
 #============================================================================
 
-<<<<<<< HEAD
-ign_find_package(sdformat10 REQUIRED VERSION 10.5)
-set(SDF_VER ${sdformat10_VERSION_MAJOR})
-=======
 # This option is needed to use the PROTOBUF_GENERATE_CPP
 # in case protobuf is found with the CMake config files
 # It needs to be set before any find_package(...) call 
 # as protobuf could be find transitively by any dependency
 set(protobuf_MODULE_COMPATIBLE TRUE)
 
-ign_find_package(sdformat9 REQUIRED VERSION 9.3.0)
-set(SDF_VER ${sdformat9_VERSION_MAJOR})
->>>>>>> 0f586706
+ign_find_package(sdformat10 REQUIRED VERSION 10.5)
+set(SDF_VER ${sdformat10_VERSION_MAJOR})
 
 #--------------------------------------
 # Find ignition-plugin
