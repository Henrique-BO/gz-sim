--- conflicted
+++ resolved
@@ -2,13 +2,11 @@
 
 ### Ignition Gazebo 2.X.X
 
-<<<<<<< HEAD
 1. Added system for ignition::sensors::AirPressureSensor.
     * [Pull Request 300](https://bitbucket.org/ignitionrobotics/ign-gazebo/pull-requests/300)
-=======
+
 1. Support conversion and serialization of PBR parameters in a material component
     * [Pull Request 304](https://bitbucket.org/ignitionrobotics/ign-gazebo/pull-requests/304)
->>>>>>> 8dfbc150
 
 1. Support conversion and serialization of scene and light components
     * [Pull Request 297](https://bitbucket.org/ignitionrobotics/ign-gazebo/pull-requests/297)
@@ -18,8 +16,8 @@
     * [Pull Request 268](https://bitbucket.org/ignitionrobotics/ign-gazebo/pull-requests/268)
 
 1. Added an SDF message to the start of log files.
-   * [Pull Request 257](https://bitbucket.org/ignitionrobotics/ign-gazebo/pull-requests/257)
-
+    * [Pull Request 257](https://bitbucket.org/ignitionrobotics/ign-gazebo/pull-requests/257)
+    
 1. Update Magnetometer component to use sdf::Sensor object instead of an sdf::ElementPtr.
     * [Pull Request 272](https://bitbucket.org/ignitionrobotics/ign-gazebo/pull-requests/272)
 
